#include "config.h"
#include "types.h"

#include "sprite_eng.h"

#include "sys.h"
#include "vdp.h"
#include "vdp_spr.h"
#include "dma.h"
#include "memory.h"
#include "vram.h"
#include "tools.h"

#include "kdebug.h"
#include "string.h"
#include "timer.h"


//#define SPR_DEBUG
//#define SPR_PROFIL

#ifdef SPR_DEBUG
    // force LIB_DEBUG
    #define LIB_DEBUG   1
#endif // SPR_DEBUG


// internals
#define VISIBILITY_ON                       0xFFFF
#define VISIBILITY_OFF                      0x0000

#define ALLOCATED                           0x8000

#define NEED_ST_ATTR_UPDATE                 0x0001
#define NEED_ST_POS_UPDATE                  0x0002
#define NEED_ST_VISIBILITY_UPDATE           0x0004
#define NEED_ST_ALL_UPDATE                  (NEED_ST_ATTR_UPDATE | NEED_ST_POS_UPDATE | NEED_ST_VISIBILITY_UPDATE)

#define NEED_VISIBILITY_UPDATE              0x0010
#define NEED_FRAME_UPDATE                   0x0020
#define NEED_TILES_UPLOAD                   0x0040

#define NEED_UPDATE                         0x00FF


// shared from vdp_spr.c unit
extern VDPSprite* lastAllocatedVDPSprite;


// forward
static Sprite* allocateSprite(u16 head);
//static Sprite** allocateSprites(Sprite** sprites, u16 num);
static bool releaseSprite(Sprite* sprite);
//static void releaseSprites(Sprite** sprites, u16 num);

static void setVDPSpriteIndex(Sprite* sprite, u16 ind, u16 num, VDPSprite *last);
static u16 updateVisibility(Sprite* sprite);
static u16 setVisibility(Sprite* sprite, u16 visibility);
static u16 updateFrame(Sprite* sprite);

static void updateSpriteTableAll(Sprite* sprite);
static void updateSpriteTablePos(Sprite* sprite);
static void updateSpriteTableAttr(Sprite* sprite);
static void loadTiles(Sprite* sprite);
static Sprite* sortSprite(Sprite* sprite);
static void moveAfter(Sprite* pos, Sprite* sprite);
static u16 getSpriteIndex(Sprite* sprite);
static void logSprite(Sprite* sprite);

// starter VDP sprite - never visible (used for sprite sorting)
static VDPSprite* starter;

// allocated bank of sprites for the Sprite Engine
static Sprite* spritesBank = NULL;
// maximum number of sprite (number of allocated sprites for the Sprite Engine)
static u16 spritesBankSize;

// used for sprite allocation
static Sprite** allocStack;
// point on top of the allocation stack (first available sprite)
static Sprite** free;

// pointer on first and last active sprite in the linked list
<<<<<<< HEAD
Sprite *firstSprite;
Sprite *lastSprite;
=======
Sprite* firstSprite;
Sprite* lastSprite;
// number of active sprite
u16 spriteNum;
>>>>>>> 3f784f91

static u8* unpackBuffer;
static u8* unpackNext;
static VRAMRegion vram;


#ifdef SPR_PROFIL

#define PROFIL_ALLOCATE_SPRITE          0
#define PROFIL_RELEASE_SPRITE           1
#define PROFIL_ADD_SPRITE               2
#define PROFIL_REMOVE_SPRITE            3
#define PROFIL_SET_DEF                  4
#define PROFIL_SET_ATTRIBUTE            5
#define PROFIL_SET_ANIM_FRAME           6
#define PROFIL_SET_VRAM_OR_SPRIND       7
#define PROFIL_SET_VISIBILITY           8
#define PROFIL_CLEAR                    9
#define PROFIL_UPDATE                   10
#define PROFIL_UPDATE_VISIBILITY        11
#define PROFIL_SET_VIS_INT              12
#define PROFIL_UPDATE_FRAME             13
#define PROFIL_UPDATE_VDPSPRIND         14
#define PROFIL_UPDATE_VISTABLE          15
#define PROFIL_UPDATE_SPRITE_TABLE      16
#define PROFIL_LOADTILES                17
#define PROFIL_SORT                     18
#define PROFIL_VRAM_DEFRAG              19

static u32 profil_time[20];
#endif


void SPR_initEx(u16 maxSprite, u16 vramSize, u16 unpackBufferSize)
{
    u16 adjMax;
    u16 index;
    u16 size;

    // already initialized --> end it first
    if (SPR_isInitialized()) SPR_end();

    // don't allow more than 128 sprites max
    adjMax = maxSprite?min(128, maxSprite):40;

    // alloc sprites bank
    spritesBank = MEM_alloc(adjMax * sizeof(Sprite));
    spritesBankSize = adjMax;
    // allocation stack
    allocStack = MEM_alloc(adjMax * sizeof(Sprite*));
    // alloc sprite tile unpack buffer
    unpackBuffer = MEM_alloc(((unpackBufferSize?unpackBufferSize:256) * 32) + 1024);

    size = vramSize?vramSize:384;
    // get start tile index for sprite data (reserve VRAM area just before system font)
    index = TILE_FONTINDEX - size;

    // and create a VRAM region for sprite tile allocation
    VRAM_createRegion(&vram, index, size);

#if (LIB_DEBUG != 0)
    KLog("Sprite engine initialized !");
    KLog_U1("  maxSprite: ", adjMax);
    KLog_U1("  unpack buffer size:", (unpackBufferSize?unpackBufferSize:256) * 32);
    KLog_U2_("  VRAM region: [", index, " - ", index + (size - 1), "]");
#endif // LIB_DEBUG

    // reset
    SPR_reset();
}

void SPR_init()
{
    SPR_initEx(80, 512, 384);
}

void SPR_end()
{
    if (SPR_isInitialized())
    {
        // reset and clear VDP sprite
        VDP_resetSprites();
        VDP_updateSprites(1, TRUE);

        // release memory
        MEM_free(spritesBank);
        spritesBank = NULL;
        spritesBankSize = 0;
        MEM_free(allocStack);
        allocStack = NULL;
        MEM_free(unpackBuffer);
        unpackBuffer = NULL;

        VRAM_releaseRegion(&vram);
    }

#if (LIB_DEBUG != 0)
    KLog("Sprite engine ended !");
#endif
}

bool SPR_isInitialized()
{
    return (spritesBank != NULL);
}

void SPR_reset()
{
    u16 i;

    // release and clear sprites data
    memset(spritesBank, 0, sizeof(Sprite) * spritesBankSize);

    // reset allocation stack
    for(i = 0; i < spritesBankSize; i++)
        allocStack[i] = &spritesBank[i];
    // init free position
    free = &allocStack[spritesBankSize];

    // no active sprites
    firstSprite = NULL;
    lastSprite = NULL;
    // reset unpack pointer
    unpackNext = unpackBuffer;

    // clear VRAM region
    VRAM_clearRegion(&vram);
    // reset VDP sprite (allocation and display)
    VDP_resetSprites();

    // we reserve sprite 0 for sorting (cannot be used for display)
    starter = &vdpSpriteCache[VDP_allocateSprites(1)];
    // hide it
    starter->y = 0;

#ifdef SPR_PROFIL
    memset(profil_time, 0, sizeof(profil_time));
#endif // SPR_PROFIL

#if (LIB_DEBUG != 0)
    KLog("Sprite engine reset");
    KLog_U1("  VRAM region free: ", VRAM_getFree(&vram));
    KLog_U1("  Available VDP sprites: ", VDP_getAvailableSprites());
#endif // LIB_DEBUG
}


static Sprite* allocateSprite(u16 head)
{
    Sprite* result;

    // enough sprite remaining ?
    if (free == allocStack)
    {
#if (LIB_DEBUG != 0)
        KLog("SPR_internalAllocateSprite(): failed - no more available sprite !");
#endif

        return NULL;
    }

#if (LIB_DEBUG != 0)
    KLog_U1("SPR_internalAllocateSprite(): success - allocating sprite at pos ", free[-1] - spritesBank);
#endif // LIB_DEBUG

    // allocate
    result = *--free;

    if (head)
    {
        // add the new sprite at the beginning of the chained list
        if (firstSprite) firstSprite->prev = result;
        result->prev = NULL;
        result->next = firstSprite;
        // update first and last sprite
        if (lastSprite == NULL) lastSprite = result;
        firstSprite = result;
    }
    else
    {
        // add the new sprite at the end of the chained list
        if (lastSprite) lastSprite->next = result;
        result->prev = lastSprite;
        result->next = NULL;
        // update first and last sprite
        if (firstSprite == NULL) firstSprite = result;
        lastSprite = result;
    }

    // mark as allocated --> this is done after allocate call, not needed here
    // result->status = ALLOCATED;

    return result;
}

static bool releaseSprite(Sprite* sprite)
{
#ifdef SPR_PROFIL
    s32 prof = getSubTick();
#endif // SPR_PROFIL

    // really allocated ?
    if (sprite->status & ALLOCATED)
    {
        Sprite* prev;
        Sprite* next;
        VDPSprite* lastVDPSprite;

#if (LIB_DEBUG != 0)
        KLog_U1("SPR_internalReleaseSprite: success - released sprite at pos ", sprite - spritesBank);
#endif // LIB_DEBUG

        // release sprite
        *free++ = sprite;

        // remove sprite from chained list
        prev = sprite->prev;
        next = sprite->next;

        // get the last VDP sprite to link from
        if (prev)
        {
            lastVDPSprite = prev->lastVDPSprite;
            prev->next = next;
        }
        else
        {
            lastVDPSprite = starter;
            // update first sprite
            firstSprite = next;
        }
        // get the next VDP Sprite index to link to
        if (next)
        {
            lastVDPSprite->link = next->VDPSpriteIndex;
            next->prev = prev;
        }
        else
        {
            lastVDPSprite->link = 0;
            // update last sprite
            lastSprite = prev;
        }

        // not anymore allocated
        sprite->status &= ~ALLOCATED;

#ifdef SPR_PROFIL
        profil_time[PROFIL_RELEASE_SPRITE] += getSubTick() - prof;
#endif // SPR_PROFIL

        return TRUE;
    }

#if (LIB_DEBUG != 0)
    KLog_U1_("SPR_internalReleaseSprite: failed - sprite at pos ", sprite - spritesBank, " is not allocated !");
#endif // LIB_DEBUG

#ifdef SPR_PROFIL
    profil_time[PROFIL_RELEASE_SPRITE] += getSubTick() - prof;
#endif // SPR_PROFIL

    return FALSE;
}

Sprite* SPR_addSpriteEx(const SpriteDefinition* spriteDef, s16 x, s16 y, u16 attribut, u16 spriteIndex, u16 flags)
{
#ifdef SPR_PROFIL
    s32 prof = getSubTick();
#endif // SPR_PROFIL

    s16 ind;
    u16 numVDPSprite;
    Sprite* sprite;
    VDPSprite* lastVDPSprite;

    // allocate new sprite
    sprite = allocateSprite(flags & SPR_FLAG_INSERT_HEAD);

    // can't allocate --> return NULL
    if (!sprite)
    {
#if (LIB_DEBUG != 0)
        KDebug_Alert("SPR_addSpriteEx failed: max sprite number reached !");
#endif

        return NULL;
    }

    sprite->status = ALLOCATED | (flags & SPR_FLAGS_MASK);

#ifdef SPR_DEBUG
    KLog_U2("SPR_addSpriteEx: added sprite #", getSpriteIndex(sprite), " - internal position = ", sprite - spritesBank);
#endif // SPR_DEBUG

    // auto visibility ?
    if (flags & SPR_FLAG_AUTO_VISIBILITY) sprite->visibility = 0;
    // otherwise we set it to visible by default
    else sprite->visibility = VISIBILITY_ON;
    // initialized with specified flags
    sprite->definition = spriteDef;
    sprite->frame = NULL;
    sprite->animInd = -1;
    sprite->frameInd = -1;
    sprite->seqInd = -1;
    sprite->x = x + 0x80;
    sprite->y = y + 0x80;
    // depending sprite position (first or last) we set its default depth
    if (flags & SPR_FLAG_INSERT_HEAD) sprite->depth = SPR_MIN_DEPTH;
    else sprite->depth = SPR_MAX_DEPTH;
    sprite->frameNumSprite = 0;

    numVDPSprite = spriteDef->maxNumSprite;

    // auto VDP sprite alloc enabled ?
    if (flags & SPR_FLAG_AUTO_SPRITE_ALLOC)
    {
        // allocate VDP sprite
        ind = VDP_allocateSprites(numVDPSprite);
        // not enough --> release sprite and return NULL
        if (ind == -1)
        {
            releaseSprite(sprite);
            return NULL;
        }

#ifdef SPR_DEBUG
        KLog_U3("  allocated ", numVDPSprite, " VDP sprite(s) at ", ind, ", remaining VDP sprite = ", VDP_getAvailableSprites());
#endif // SPR_DEBUG

        // get last VDP sprite pointer
        lastVDPSprite = lastAllocatedVDPSprite;
    }
    else
    {
        // use given sprite index
        ind = spriteIndex;
        // need to compute last VDP sprite pointer
        lastVDPSprite = NULL;
    }

    // set the VDP Sprite index for this sprite and do attached operation
    setVDPSpriteIndex(sprite, ind, numVDPSprite, lastVDPSprite);

    // auto VRAM alloc enabled ?
    if (flags & SPR_FLAG_AUTO_VRAM_ALLOC)
    {
        // allocate VRAM
        ind = VRAM_alloc(&vram, spriteDef->maxNumTile);
        // not enough --> release sprite and return NULL
        if (ind < 0)
        {
            // release allocated VDP sprites
            if (flags & SPR_FLAG_AUTO_SPRITE_ALLOC)
                VDP_releaseSprites(sprite->VDPSpriteIndex, numVDPSprite);

            releaseSprite(sprite);
            return NULL;
        }

        // set VRAM index and preserve specific attributs from parameter
        sprite->attribut = ind | (attribut & TILE_ATTR_MASK);

#ifdef SPR_DEBUG
        KLog_U3("  allocated ", spriteDef->maxNumTile, " tiles in VRAM at ", ind, ", remaining VRAM: ", VRAM_getFree(&vram));
#endif // SPR_DEBUG
    }
    // just use the given attribut
    else sprite->attribut = attribut;

    // set anim and frame to 0
    SPR_setAnimAndFrame(sprite, 0, 0);

#ifdef SPR_PROFIL
    profil_time[PROFIL_ADD_SPRITE] += getSubTick() - prof;
#endif // SPR_PROFIL

    return sprite;
}

Sprite* SPR_addSprite(const SpriteDefinition* spriteDef, s16 x, s16 y, u16 attribut)
{
    return SPR_addSpriteEx(spriteDef, x, y, attribut, 0,
                            SPR_FLAG_AUTO_VRAM_ALLOC | SPR_FLAG_AUTO_SPRITE_ALLOC | SPR_FLAG_AUTO_TILE_UPLOAD);
}

Sprite* SPR_addSpriteExSafe(const SpriteDefinition* spriteDef, s16 x, s16 y, u16 attribut, u16 spriteIndex, u16 flags)
{
    Sprite* result = SPR_addSpriteEx(spriteDef, x, y, attribut, spriteIndex, flags);

    // allocation failed ?
    if (result == NULL)
    {
        // try to defragment VRAM, it can help
        SPR_defragVRAM();
        // VRAM is now defragmented, so allocation should pass this time
        result = SPR_addSpriteEx(spriteDef, x, y, attribut, spriteIndex, flags);
    }

    return result;
}

Sprite* SPR_addSpriteSafe(const SpriteDefinition* spriteDef, s16 x, s16 y, u16 attribut)
{
    Sprite* result = SPR_addSprite(spriteDef, x, y, attribut);

    // allocation failed ?
    if (result == NULL)
    {
        // try to defragment VRAM, it can help
        SPR_defragVRAM();
        // VRAM is now defragmented, so allocation should pass this time
        result = SPR_addSprite(spriteDef, x, y, attribut);
    }

    return result;
}

void SPR_releaseSprite(Sprite* sprite)
{
#ifdef SPR_PROFIL
    s32 prof = getSubTick();
#endif // SPR_PROFIL

#ifdef SPR_DEBUG
    KLog_U2("SPR_releaseSprite: releasing sprite #", getSpriteIndex(sprite), " - internal position = ", sprite - spritesBank);
#endif // SPR_DEBUG

    // release sprite
    if (!releaseSprite(sprite))
    {
#ifdef SPR_PROFIL
        profil_time[PROFIL_REMOVE_SPRITE] += getSubTick() - prof;
#endif // SPR_PROFIL

        return;
    }

    u16 status = sprite->status;

    // auto VDP sprite alloc enabled --> release VDP sprite(s)
    if (status & SPR_FLAG_AUTO_SPRITE_ALLOC)
    {
        VDP_releaseSprites(sprite->VDPSpriteIndex, sprite->definition->maxNumSprite);

#ifdef SPR_DEBUG
        KLog_U3("  released ", sprite->definition->maxNumSprite, " VDP sprite(s) at ", sprite->VDPSpriteIndex, ", remaining VDP sprite = ", VDP_getAvailableSprites());
#endif // SPR_DEBUG
    }
    // auto VRAM alloc enabled --> release VRAM area allocated for this sprite
    if (status & SPR_FLAG_AUTO_VRAM_ALLOC)
    {
        VRAM_free(&vram, sprite->attribut & TILE_INDEX_MASK);

#ifdef SPR_DEBUG
        KLog_U3("  released ", sprite->definition->maxNumTile, " tiles in VRAM at ", sprite->attribut & TILE_INDEX_MASK, ", remaining VRAM: ", VRAM_getFree(&vram));
#endif // SPR_DEBUG
    }

#ifdef SPR_PROFIL
    profil_time[PROFIL_REMOVE_SPRITE] += getSubTick() - prof;
#endif // SPR_PROFIL
}

u16 SPR_getNumActiveSprite()
{
    return &allocStack[spritesBankSize] - free;
}

void SPR_defragVRAM()
{
#ifdef SPR_PROFIL
    s32 prof = getSubTick();
#endif // SPR_PROFIL

    Sprite* sprite;

    // release all VRAM region
    VRAM_clearRegion(&vram);

    // iterate over all sprites to re-allocate auto allocated VRAM
    sprite = firstSprite;
    while(sprite)
    {
        u16 status = sprite->status;

        // sprite is using auto VRAM allocation ?
        if (status & SPR_FLAG_AUTO_VRAM_ALLOC)
        {
            // re-allocate VRAM for this sprite (can't fail here)
            const u16 ind = VRAM_alloc(&vram, sprite->definition->maxNumTile);
            const u16 attr = sprite->attribut;

            // VRAM allocation changed ?
            if ((attr & ~TILE_ATTR_MASK) != ind)
            {
                // set VRAM index and preserve previous attributs
                sprite->attribut = ind | (attr & TILE_ATTR_MASK);

                // need to update attribute VDP sprite table
                status |= NEED_ST_ATTR_UPDATE;
                // auto tile upload enabled ? --> need to re upload tile to new location
                if (status & SPR_FLAG_AUTO_TILE_UPLOAD)
                    status |= NEED_TILES_UPLOAD;

                sprite->status = status;
            }
        }

        // next sprite
        sprite = sprite->next;
    }

#ifdef SPR_PROFIL
    profil_time[PROFIL_VRAM_DEFRAG] += getSubTick() - prof;
#endif // SPR_PROFIL
}

<<<<<<< HEAD
bool SPR_setDefinition(Sprite *sprite, const SpriteDefinition *spriteDef)
=======
u16 SPR_setDefinition(Sprite* sprite, const SpriteDefinition* spriteDef)
>>>>>>> 3f784f91
{
#ifdef SPR_PROFIL
    s32 prof = getSubTick();
#endif // SPR_PROFIL

#ifdef SPR_DEBUG
    KLog_U1("SPR_setDefinition: #", getSpriteIndex(sprite));
#endif // SPR_DEBUG

    // nothing to do...
    if (sprite->definition == spriteDef) return TRUE;

    u16 status = sprite->status;

    // auto VDP sprite alloc enabled --> realloc VDP sprite(s)
    if ((status & SPR_FLAG_AUTO_SPRITE_ALLOC) && (sprite->definition->maxNumSprite != spriteDef->maxNumSprite))
    {
        // we release previous allocated VDP sprite(s)
        VDP_releaseSprites(sprite->VDPSpriteIndex, sprite->definition->maxNumSprite);

#ifdef SPR_DEBUG
        KLog_U3("  released ", sprite->definition->maxNumSprite, " VDP sprite(s) at ", sprite->VDPSpriteIndex, ", remaining VDP sprite = ", VDP_getAvailableSprites());
#endif // SPR_DEBUG

        const s16 num = spriteDef->maxNumSprite;
        // then we allocate the VDP sprite(s) for the new definition
        const s16 ind = VDP_allocateSprites(num);
        // not enough --> return error
        if (ind == -1) return FALSE;

        // set the VDP Sprite index for this sprite and do attached operation
        setVDPSpriteIndex(sprite, ind, num, lastAllocatedVDPSprite);

#ifdef SPR_DEBUG
        KLog_U3("  allocated ", num, " VDP sprite(s) at ", ind, ", remaining VDP sprite = ", VDP_getAvailableSprites());
#endif // SPR_DEBUG
    }
    // auto VRAM alloc enabled --> realloc VRAM tile area
    if ((status & SPR_FLAG_AUTO_VRAM_ALLOC) && (sprite->definition->maxNumTile != spriteDef->maxNumTile))
    {
        // we release previous allocated VRAM
        VRAM_free(&vram, sprite->attribut & TILE_INDEX_MASK);

#ifdef SPR_DEBUG
        KLog_U3("  released ", sprite->definition->maxNumTile, " tiles in VRAM at ", sprite->attribut & TILE_INDEX_MASK, ", remaining VRAM: ", VRAM_getFree(&vram));
#endif // SPR_DEBUG

        // allocate VRAM
        const s16 ind = VRAM_alloc(&vram, spriteDef->maxNumTile);
        // not enough --> return error
        if (ind < 0) return FALSE;

        // preserve the attributes and just overwrite VRAM index (set frame will rebuild everything)
        sprite->attribut = (sprite->attribut & TILE_ATTR_MASK) | ind;

#ifdef SPR_DEBUG
        KLog_U3("  allocated ", spriteDef->maxNumTile, " tiles in VRAM at ", ind, ", remaining VRAM: ", VRAM_getFree(&vram));
#endif // SPR_DEBUG
    }

    sprite->definition = spriteDef;
    sprite->animInd = -1;
    sprite->frameInd = -1;
    sprite->seqInd = -1;
    sprite->frame = NULL;

    // set anim and frame to 0
    SPR_setAnimAndFrame(sprite, 0, 0);

#ifdef SPR_PROFIL
    profil_time[PROFIL_SET_DEF] += getSubTick() - prof;
#endif // SPR_PROFIL

    return TRUE;
}

void SPR_setPosition(Sprite* sprite, s16 x, s16 y)
{
#ifdef SPR_PROFIL
    s32 prof = getSubTick();
#endif // SPR_PROFIL

    const s16 newx = x + 0x80;
    const s16 newy = y + 0x80;

#ifdef SPR_DEBUG
    KLog_U3("SPR_setPosition: #", getSpriteIndex(sprite), "  X=", newx, " Y=", newy);
#endif // SPR_DEBUG

    if ((sprite->x != newx) || (sprite->y != newy))
    {
        u16 status = sprite->status;

        sprite->x = newx;
        sprite->y = newy;

        // need to recompute visibility if auto visibility is enabled
        if (status & SPR_FLAG_AUTO_VISIBILITY)
            status |= NEED_VISIBILITY_UPDATE;

        sprite->status = status | NEED_ST_POS_UPDATE;
    }

#ifdef SPR_PROFIL
    profil_time[PROFIL_SET_ATTRIBUTE] += getSubTick() - prof;
#endif // SPR_PROFIL
}

void SPR_setHFlip(Sprite* sprite, u16 value)
{
#ifdef SPR_PROFIL
    s32 prof = getSubTick();
#endif // SPR_PROFIL

    const u16 oldAttribut = sprite->attribut;

    if (oldAttribut & TILE_ATTR_HFLIP_MASK)
    {
        // H flip removed
        if (!value)
        {
            u16 status = sprite->status;
            sprite->attribut = oldAttribut & (~TILE_ATTR_HFLIP_MASK);

#ifdef SPR_DEBUG
            KLog_U1_("SPR_setHFlip: #", getSpriteIndex(sprite), " removed HFlip");
#endif // SPR_DEBUG

            // need to recompute visibility if auto visibility is enabled
            if (status & SPR_FLAG_AUTO_VISIBILITY)
                status |= NEED_VISIBILITY_UPDATE;

            // need to also recompute complete VDP sprite table
            sprite->status = status | NEED_ST_ALL_UPDATE;
        }
    }
    else
    {
        // H flip set
        if (value)
        {
            u16 status = sprite->status;
            sprite->attribut = oldAttribut | TILE_ATTR_HFLIP_MASK;

#ifdef SPR_DEBUG
            KLog_U1_("SPR_setHFlip: #", getSpriteIndex(sprite), " added HFlip");
#endif // SPR_DEBUG

            // need to recompute visibility if auto visibility is enabled
            if (status & SPR_FLAG_AUTO_VISIBILITY)
                status |= NEED_VISIBILITY_UPDATE;

            // need to also recompute complete VDP sprite table
            sprite->status = status | NEED_ST_ALL_UPDATE;
        }
    }

#ifdef SPR_PROFIL
    profil_time[PROFIL_SET_ATTRIBUTE] += getSubTick() - prof;
#endif // SPR_PROFIL
}

void SPR_setVFlip(Sprite* sprite, u16 value)
{
#ifdef SPR_PROFIL
    s32 prof = getSubTick();
#endif // SPR_PROFIL

    const u16 oldAttribut = sprite->attribut;

    if (oldAttribut & TILE_ATTR_VFLIP_MASK)
    {
        // V flip removed
        if (!value)
        {
            u16 status = sprite->status;
            sprite->attribut = oldAttribut & (~TILE_ATTR_VFLIP_MASK);

#ifdef SPR_DEBUG
            KLog_U1_("SPR_setVFlip: #", getSpriteIndex(sprite), " removed VFlip");
#endif // SPR_DEBUG

            // need to recompute visibility if auto visibility is enabled
            if (status & SPR_FLAG_AUTO_VISIBILITY)
                status |= NEED_VISIBILITY_UPDATE;

            // need to also recompute complete VDP sprite table
            sprite->status = status | NEED_ST_ALL_UPDATE;
        }
    }
    else
    {
        // V flip set
        if (value)
        {
            u16 status = sprite->status;
            sprite->attribut = oldAttribut | TILE_ATTR_VFLIP_MASK;

#ifdef SPR_DEBUG
            KLog_U1_("SPR_setVFlip: #", getSpriteIndex(sprite), " added VFlip");
#endif // SPR_DEBUG

            // need to recompute visibility if auto visibility is enabled
            if (status & SPR_FLAG_AUTO_VISIBILITY)
                status |= NEED_VISIBILITY_UPDATE;

            // need to also recompute complete VDP sprite table
            sprite->status = status | NEED_ST_ALL_UPDATE;
        }
    }

#ifdef SPR_PROFIL
    profil_time[PROFIL_SET_ATTRIBUTE] += getSubTick() - prof;
#endif // SPR_PROFIL
}

void SPR_setPriorityAttribut(Sprite* sprite, u16 value)
{
#ifdef SPR_PROFIL
    s32 prof = getSubTick();
#endif // SPR_PROFIL

    const u16 oldAttribut = sprite->attribut;

    if (oldAttribut & TILE_ATTR_PRIORITY_MASK)
    {
        // priority removed
        if (!value)
        {
            sprite->attribut = oldAttribut & (~TILE_ATTR_PRIORITY_MASK);
            sprite->status |= NEED_ST_ATTR_UPDATE;

#ifdef SPR_DEBUG
            KLog_U1_("SPR_setPriorityAttribut: #", getSpriteIndex(sprite), " removed priority");
#endif // SPR_DEBUG
        }
    }
    else
    {
        // priority set
        if (value)
        {
            sprite->attribut = oldAttribut | TILE_ATTR_PRIORITY_MASK;
            sprite->status |= NEED_ST_ATTR_UPDATE;

#ifdef SPR_DEBUG
            KLog_U1_("SPR_setPriorityAttribut: #", getSpriteIndex(sprite), " added priority");
#endif // SPR_DEBUG
        }
    }

#ifdef SPR_PROFIL
    profil_time[PROFIL_SET_ATTRIBUTE] += getSubTick() - prof;
#endif // SPR_PROFIL
}

void SPR_setPalette(Sprite* sprite, u16 value)
{
#ifdef SPR_PROFIL
    s32 prof = getSubTick();
#endif // SPR_PROFIL

    const u16 oldAttribut = sprite->attribut;
    const u16 newAttribut = (oldAttribut & (~TILE_ATTR_PALETTE_MASK)) | (value << TILE_ATTR_PALETTE_SFT);

    if (oldAttribut != newAttribut)
    {
        sprite->attribut = newAttribut;
        // need to update VDP sprite attribut field only
        sprite->status |= NEED_ST_ATTR_UPDATE;

#ifdef SPR_DEBUG
        KLog_U2("SPR_setPalette: #", getSpriteIndex(sprite), " palette=", value);
#endif // SPR_DEBUG
    }

#ifdef SPR_PROFIL
    profil_time[PROFIL_SET_ATTRIBUTE] += getSubTick() - prof;
#endif // SPR_PROFIL
}

void SPR_setDepth(Sprite* sprite, s16 value)
{
#ifdef SPR_PROFIL
    s32 prof = getSubTick();
#endif // SPR_PROFIL

#ifdef SPR_DEBUG
    KLog_U2("SPR_setDepth: #", getSpriteIndex(sprite), "  Depth=", depth);
#endif // SPR_DEBUG

    // depth changed ?
    if (sprite->depth != value)
    {
        // set depth and sort sprite (need to be done immediately to get consistent sort)
        sprite->depth = value;
        sortSprite(sprite);
    }

#ifdef SPR_PROFIL
    profil_time[PROFIL_SET_ATTRIBUTE] += getSubTick() - prof;
#endif // SPR_PROFIL
}

void SPR_setZ(Sprite* sprite, s16 value)
{
    SPR_setDepth(sprite, value);
}

void SPR_setAlwaysOnTop(Sprite* sprite, u16 value)
{
    if (value) SPR_setDepth(sprite, SPR_MIN_DEPTH);
}

void SPR_setAnimAndFrame(Sprite* sprite, s16 anim, s16 frame)
{
#ifdef SPR_PROFIL
    s32 prof = getSubTick();
#endif // SPR_PROFIL

    if ((sprite->animInd != anim) || (sprite->seqInd != frame))
    {
        Animation *animation = sprite->definition->animations[anim];
        const u16 frameInd = animation->sequence[frame];

        sprite->animInd = anim;
        sprite->seqInd = frame;
        sprite->animation = animation;
        sprite->frameInd = frameInd;
        sprite->frame = animation->frames[frameInd];

        // set timer to 0 as it will be reseted
        sprite->timer = 0;

#ifdef SPR_DEBUG
        KLog_U4("SPR_setAnimAndFrame: #", getSpriteIndex(sprite), " anim=", anim, " frame=", frame, " adj frame=", frameInd);
#endif // SPR_DEBUG

        sprite->status |= NEED_FRAME_UPDATE;
    }

#ifdef SPR_PROFIL
    profil_time[PROFIL_SET_ANIM_FRAME] += getSubTick() - prof;
#endif // SPR_PROFIL
}

void SPR_setAnim(Sprite* sprite, s16 anim)
{
#ifdef SPR_PROFIL
    s32 prof = getSubTick();
#endif // SPR_PROFIL

    if (sprite->animInd != anim)
    {
        Animation *animation = sprite->definition->animations[anim];
        // first frame by default
        const u16 frameInd = animation->sequence[0];

        sprite->animInd = anim;
        sprite->seqInd = 0;
        sprite->animation = animation;
        sprite->frameInd = frameInd;
        sprite->frame = animation->frames[frameInd];

        // set timer to 0 as it will be reseted
        sprite->timer = 0;

#ifdef SPR_DEBUG
        KLog_U3("SPR_setAnim: #", getSpriteIndex(sprite), " anim=", anim, " frame=0 adj frame=", frameInd);
#endif // SPR_DEBUG

        sprite->status |= NEED_FRAME_UPDATE;
    }

#ifdef SPR_PROFIL
    profil_time[PROFIL_SET_ANIM_FRAME] += getSubTick() - prof;
#endif // SPR_PROFIL
}

void SPR_setFrame(Sprite* sprite, s16 frame)
{
#ifdef SPR_PROFIL
    s32 prof = getSubTick();
#endif // SPR_PROFIL

    if (sprite->seqInd != frame)
    {
        const Animation *animation = sprite->animation;
        const u16 frameInd = animation->sequence[frame];

        sprite->seqInd = frame;

        if (sprite->frameInd != frameInd)
        {
            sprite->frameInd = frameInd;
            sprite->frame = animation->frames[frameInd];

            // set timer to 0 as it will be reseted
            sprite->timer = 0;

#ifdef SPR_DEBUG
            KLog_U3("SPR_setFrame: #", getSpriteIndex(sprite), "  frame=", frame, " adj frame=", frameInd);
#endif // SPR_DEBUG

            sprite->status |= NEED_FRAME_UPDATE;
        }
    }

#ifdef SPR_PROFIL
    profil_time[PROFIL_SET_ANIM_FRAME] += getSubTick() - prof;
#endif // SPR_PROFIL
}

void SPR_nextFrame(Sprite* sprite)
{
#ifdef SPR_PROFIL
    s32 prof = getSubTick();
#endif // SPR_PROFIL

    const Animation *anim = sprite->animation;
    u16 seqInd = sprite->seqInd + 1;

    if (seqInd >= anim->length)
        seqInd = anim->loop;

    // set new frame
    SPR_setFrame(sprite, seqInd);

#ifdef SPR_PROFIL
    profil_time[PROFIL_SET_ANIM_FRAME] += getSubTick() - prof;
#endif // SPR_PROFIL
}

<<<<<<< HEAD
bool SPR_setVRAMTileIndex(Sprite *sprite, s16 value)
=======
u16 SPR_setVRAMTileIndex(Sprite* sprite, s16 value)
>>>>>>> 3f784f91
{
#ifdef SPR_PROFIL
    s32 prof = getSubTick();
#endif // SPR_PROFIL

    s16 newInd;
    u16 status = sprite->status;
    u16 oldAttribut = sprite->attribut;

    if (status & SPR_FLAG_AUTO_VRAM_ALLOC)
    {
        // pass to manual allocation
        if (value != -1)
        {
            // remove auto vram alloc flag
            status &= ~SPR_FLAG_AUTO_VRAM_ALLOC;
            // release allocated VRAM first
            VRAM_free(&vram, oldAttribut & TILE_INDEX_MASK);
            // set fixed VRAM index
            newInd = value;

#ifdef SPR_DEBUG
            KLog_U2("SPR_setVRAMTileIndex: #", getSpriteIndex(sprite), " passed to manual allocation, VRAM index =", value);
            KLog_U3("  released ", sprite->definition->maxNumTile, " tiles in VRAM at ", sprite->attribut & TILE_INDEX_MASK, ", remaining VRAM: ", VRAM_getFree(&vram));
#endif // SPR_DEBUG
        }
        // nothing to do --> just return TRUE
        else
        {
#ifdef SPR_PROFIL
            profil_time[PROFIL_SET_VRAM_OR_SPRIND] += getSubTick() - prof;
#endif // SPR_PROFIL

            return TRUE;
        }
    }
    else
    {
        // pass to auto allocation
        if (value == -1)
        {
            // set auto vram alloc flag
            status |= SPR_FLAG_AUTO_VRAM_ALLOC;
            // allocate VRAM
            newInd = VRAM_alloc(&vram, sprite->definition->maxNumTile);

#ifdef SPR_DEBUG
            KLog_U1_("SPR_setVRAMTileIndex: #", getSpriteIndex(sprite), " passed to auto allocation");
            KLog_U3("  allocated ", sprite->definition->maxNumTile, " tiles in VRAM at ", newInd, ", remaining VRAM: ", VRAM_getFree(&vram));
#endif // SPR_DEBUG

            // can't allocate ?
            if (newInd < 0)
            {
                // save status and return FALSE
                sprite->status = status;

#ifdef SPR_PROFIL
                profil_time[PROFIL_SET_VRAM_OR_SPRIND] += getSubTick() - prof;
#endif // SPR_PROFIL

                return FALSE;
            }
        }
        // just use the new value for index
        else newInd = value;
    }

    // VRAM tile index changed ?
    if ((oldAttribut & TILE_INDEX_MASK) != newInd)
    {
        sprite->attribut = (oldAttribut & TILE_ATTR_MASK) | newInd;
        // need to update 'attribut' field of sprite table
        status |= NEED_ST_ATTR_UPDATE;
        // auto tile upload enabled ? --> need to re upload tile to new location
        if (status & SPR_FLAG_AUTO_TILE_UPLOAD)
            status |= NEED_TILES_UPLOAD;
    }

    // save status
    sprite->status = status;

#ifdef SPR_PROFIL
    profil_time[PROFIL_SET_VRAM_OR_SPRIND] += getSubTick() - prof;
#endif // SPR_PROFIL

    return TRUE;
}

u16 SPR_setSpriteTableIndex(Sprite* sprite, s16 value)
{
#ifdef SPR_PROFIL
    s32 prof = getSubTick();
#endif // SPR_PROFIL

    s16 newInd;
    u16 status = sprite->status;
    u16 num = sprite->definition->maxNumSprite;
    VDPSprite* lastVDPSprite = NULL;

    if (status & SPR_FLAG_AUTO_SPRITE_ALLOC)
    {
        // pass to manual allocation
        if (value != -1)
        {
            // remove auto VDP sprite alloc flag
            status &= ~SPR_FLAG_AUTO_SPRITE_ALLOC;
            // release allocated VDP sprite
            VDP_releaseSprites(sprite->VDPSpriteIndex, num);
            // set manually the VDP sprite index
            newInd = value;

#ifdef SPR_DEBUG
            KLog_U2("SPR_setSpriteTableIndex: #", getSpriteIndex(sprite), " passed to manual allocation, VDP Sprite index =", value);
            KLog_U3("  released ", num, " VDP sprite(s) at ", sprite->VDPSpriteIndex, ", remaining VDP sprite = ", VDP_getAvailableSprites());
#endif // SPR_DEBUG
        }
        // nothing to do --> return TRUE
        else
        {
#ifdef SPR_PROFIL
            profil_time[PROFIL_SET_VRAM_OR_SPRIND] += getSubTick() - prof;
#endif // SPR_PROFIL

            return TRUE;
        }
    }
    else
    {
        // pass to auto allocation
        if (value == -1)
        {
            // set auto VDP sprite alloc flag
            status |= SPR_FLAG_AUTO_SPRITE_ALLOC;
            // allocate VDP sprite
            newInd = VDP_allocateSprites(num);

#ifdef SPR_DEBUG
            KLog_U1_("SPR_setSpriteTableIndex: #", getSpriteIndex(sprite), " passed to auto allocation");
            KLog_U3("  allocated ", num, " VDP sprite(s) at ", newInd, ", remaining VDP sprite = ", VDP_getAvailableSprites());
#endif // SPR_DEBUG

            // can't allocate ?
            if (newInd == -1)
            {
                // save status and return FALSE
                sprite->status = status;

#ifdef SPR_PROFIL
                profil_time[PROFIL_SET_VRAM_OR_SPRIND] += getSubTick() - prof;
#endif // SPR_PROFIL

                return FALSE;
            }

            // get last allocated VDP sprite pointer
            lastVDPSprite = lastAllocatedVDPSprite;
        }
        // just use the new value for index
        else newInd = value;
    }

    // VDP sprite index changed ?
    if (sprite->VDPSpriteIndex != newInd)
    {
        // set the VDP Sprite index for this sprite and do attached operation
        setVDPSpriteIndex(sprite, newInd, num, lastVDPSprite);
        // need to update complete sprite table infos
        status |= NEED_ST_ALL_UPDATE;
    }

    // save status
    sprite->status = status;

#ifdef SPR_PROFIL
    profil_time[PROFIL_SET_VRAM_OR_SPRIND] += getSubTick() - prof;
#endif // SPR_PROFIL

    return TRUE;
}

void SPR_setAutoTileUpload(Sprite* sprite, u16 value)
{
    if (value) sprite->status |= SPR_FLAG_AUTO_TILE_UPLOAD;
    else sprite->status &= ~SPR_FLAG_AUTO_TILE_UPLOAD;
}

void SPR_setVisibility(Sprite* sprite, SpriteVisibility value)
{
#ifdef SPR_PROFIL
    s32 prof = getSubTick();
#endif // SPR_PROFIL

    u16 status = sprite->status;

    if (status & SPR_FLAG_AUTO_VISIBILITY)
    {
        switch(value)
        {
            case VISIBLE:
                status &= ~(SPR_FLAG_AUTO_VISIBILITY | SPR_FLAG_FAST_AUTO_VISIBILITY | NEED_VISIBILITY_UPDATE);
                status |= setVisibility(sprite, VISIBILITY_ON);
                break;

            case HIDDEN:
                status &= ~(SPR_FLAG_AUTO_VISIBILITY | SPR_FLAG_FAST_AUTO_VISIBILITY | NEED_VISIBILITY_UPDATE);
                status |= setVisibility(sprite, VISIBILITY_OFF);
                break;

            case AUTO_FAST:
                // passed from slow to fast visibility compute method
                if (!(status & SPR_FLAG_FAST_AUTO_VISIBILITY))
                    status |= SPR_FLAG_FAST_AUTO_VISIBILITY | NEED_VISIBILITY_UPDATE;
                break;

            case AUTO_SLOW:
                // passed from fast to slow visibility compute method
                if (status & SPR_FLAG_FAST_AUTO_VISIBILITY)
                {
                    status &= ~SPR_FLAG_FAST_AUTO_VISIBILITY;
                    status |= NEED_VISIBILITY_UPDATE;
                }
                break;
        }
    }
    else
    {
        switch(value)
        {
            case VISIBLE:
                status |= setVisibility(sprite, VISIBILITY_ON);
                break;

            case HIDDEN:
                status |= setVisibility(sprite, VISIBILITY_OFF);
                break;

            case AUTO_FAST:
                status |= SPR_FLAG_AUTO_VISIBILITY | SPR_FLAG_FAST_AUTO_VISIBILITY | NEED_VISIBILITY_UPDATE;
                break;

            case AUTO_SLOW:
                status |= SPR_FLAG_AUTO_VISIBILITY | NEED_VISIBILITY_UPDATE;
                break;
        }
    }

    // update status
    sprite->status = status;

#ifdef SPR_PROFIL
    profil_time[PROFIL_SET_VISIBILITY] += getSubTick() - prof;
#endif // SPR_PROFIL
}

void SPR_setAlwaysVisible(Sprite* sprite, u16 value)
{
    if (value) SPR_setVisibility(sprite, VISIBLE);
}

void SPR_setNeverVisible(Sprite* sprite, u16 value)
{
    if (value) SPR_setVisibility(sprite, HIDDEN);
}

<<<<<<< HEAD
bool SPR_computeVisibility(Sprite *sprite)
=======
u16 SPR_computeVisibility(Sprite* sprite)
>>>>>>> 3f784f91
{
    u16 status = sprite->status;

    // update visibility if needed
    if (status & NEED_VISIBILITY_UPDATE)
        sprite->status = (status & ~NEED_VISIBILITY_UPDATE) | updateVisibility(sprite);

    return (sprite->visibility)?TRUE:FALSE;
}


void SPR_clear()
{
#ifdef SPR_PROFIL
    s32 prof = getSubTick();
#endif // SPR_PROFIL

    // save starter link
    u8 linkSave = starter->link;

    VDP_clearSprites();
    VDP_updateSprites(1, TRUE);

    // restore starter link
    starter->link = linkSave;

#ifdef SPR_PROFIL
    profil_time[PROFIL_CLEAR] += getSubTick() - prof;
#endif // SPR_PROFIL
}

void SPR_update()
{
#ifdef SPR_PROFIL
    s32 prof = getSubTick();
#endif // SPR_PROFIL

    Sprite* sprite;

#ifdef SPR_DEBUG
    KLog_U1("----------------- SPR_update:  sprite number = ", spriteNum);
#endif // SPR_DEBUG

    // disable interrupts (we want to avoid DMA queue process when executing this method)
    SYS_disableInts();

#ifdef SPR_DEBUG
    KLog_U1_("  Send sprites to DMA queue: ", highestVDPSpriteIndex + 1, " sprite(s) sent");
#endif // SPR_DEBUG

    const u16 sprNum = highestVDPSpriteIndex + 1;

    // send sprites to VRAM using DMA queue (better to do it before sprite tiles upload to avoid being ignored by DMA queue)
    DMA_queueDma(DMA_VRAM, (u32) vdpSpriteCacheQueue, VDP_SPRITE_TABLE, (sizeof(VDPSprite) / 2) * sprNum, 2);

    // iterate over all sprites
    sprite = firstSprite;
    while(sprite)
    {
        u16 timer = sprite->timer;

#ifdef SPR_DEBUG
        char str1[32];
        char str2[8];

        intToHex(sprite->visibility, str2, 4);
        strcpy(str1, " visibility = ");
        strcat(str1, str2);

        KLog_U2_("  processing sprite pos #", getSpriteIndex(sprite), " - timer = ", timer, str1);
#endif // SPR_DEBUG

        // handle frame animation
        if (timer)
        {
            // timer elapsed --> next frame
            if (--timer == 0) SPR_nextFrame(sprite);
            // just update remaining timer
            else sprite->timer = timer;
        }

        u16 status = sprite->status;

        // trivial optimization
        if (status & NEED_UPDATE)
        {
            // ! order is important !
            if (status & NEED_FRAME_UPDATE)
                status |= updateFrame(sprite);
            if (status & NEED_VISIBILITY_UPDATE)
                status |= updateVisibility(sprite);

            // general processes done
            status &= ~(NEED_FRAME_UPDATE | NEED_VISIBILITY_UPDATE);

            // sprite not visible ?
            if (!sprite->visibility)
            {
                // need to hide it ?
                if (status & NEED_ST_VISIBILITY_UPDATE)
                {
                    // update position (and so visibility)
                    updateSpriteTablePos(sprite);
                    status &= ~(NEED_ST_POS_UPDATE | NEED_ST_VISIBILITY_UPDATE);
                }
            }
            // only if sprite is visible
            else
            {
                if (status & NEED_TILES_UPLOAD)
                    loadTiles(sprite);

                if (status & NEED_ST_POS_UPDATE)
                {
                    // not only position to update --> update whole table
                    if (status & NEED_ST_ATTR_UPDATE)
                        updateSpriteTableAll(sprite);
                    else
                        updateSpriteTablePos(sprite);
                }
                else if (status & NEED_ST_ATTR_UPDATE)
                    updateSpriteTableAttr(sprite);

                // tiles upload and sprite table done
                status &= ~(NEED_TILES_UPLOAD | NEED_ST_ALL_UPDATE);
            }

            // processes done !
            sprite->status = status;
        }

        // next sprite
        sprite = sprite->next;
    }

    // VDP sprite cache is now updated, copy it to the queue cache copy
    memcpy(vdpSpriteCacheQueue, vdpSpriteCache, sizeof(VDPSprite) * sprNum);

    // reset unpack buffer address
    unpackNext = unpackBuffer;

    // re-enable interrupts
    SYS_enableInts();

#ifdef SPR_PROFIL
    profil_time[PROFIL_UPDATE] += getSubTick() - prof;
#endif // SPR_PROFIL
}

void SPR_logProfil()
{
#ifdef SPR_PROFIL
    KLog("SPR Engine profiling ------------------------------------------------------");
    KLog_U2x(4, "Alloc=", profil_time[PROFIL_ALLOCATE_SPRITE], " Release=", profil_time[PROFIL_RELEASE_SPRITE]);
    KLog_U2x(4, "Add=", profil_time[PROFIL_ADD_SPRITE], " Remove=", profil_time[PROFIL_REMOVE_SPRITE]);
    KLog_U2x(4, "Set Def.=", profil_time[PROFIL_SET_DEF], " Set Attr.=", profil_time[PROFIL_SET_ATTRIBUTE]);
    KLog_U2x(4, "Set Anim & Frame=", profil_time[PROFIL_SET_ANIM_FRAME], " Set VRAM & Sprite Ind=", profil_time[PROFIL_SET_VRAM_OR_SPRIND]);
    KLog_U2x(4, "Set Visibility=", profil_time[PROFIL_SET_VISIBILITY], "  Clear=", profil_time[PROFIL_CLEAR]);
    KLog_U1x(4, "Sort Sprite list=", profil_time[PROFIL_SORT]);
    KLog_U1x_(4, " Update all=", profil_time[PROFIL_UPDATE], " -------------");
    KLog_U2x(4, "Update visibility=", profil_time[PROFIL_UPDATE_VISIBILITY], "  Update frame=", profil_time[PROFIL_UPDATE_FRAME]);
    KLog_U2x(4, "Update vdp_spr_ind=", profil_time[PROFIL_UPDATE_VDPSPRIND], "  Update vis spr table=", profil_time[PROFIL_UPDATE_VISTABLE]);
    KLog_U2x(4, "Update Sprite Table=", profil_time[PROFIL_UPDATE_SPRITE_TABLE], " Load Tiles=", profil_time[PROFIL_LOADTILES]);

    // reset profil counters
    memset(profil_time, 0, sizeof(profil_time));
#endif // SPR_PROFIL
}

void SPR_logSprites()
{
    Sprite* sprite = firstSprite;

    KLog_U1_("Num sprite = ", SPR_getNumActiveSprite(), " -----------------------------");
    while(sprite)
    {
        logSprite(sprite);
        sprite = sprite->next;
    }
}


static void setVDPSpriteIndex(Sprite* sprite, u16 ind, u16 num, VDPSprite *last)
{
#ifdef SPR_PROFIL
    s32 prof = getSubTick();
#endif // SPR_PROFIL

    Sprite* prev;
    VDPSprite* vspr;

#ifdef SPR_DEBUG
    KLog_U2("setVDPSpriteIndex: sprite #", getSpriteIndex(sprite), "  new VDP Sprite index = ", ind);
#endif // SPR_DEBUG

    sprite->VDPSpriteIndex = ind;

    // last VDP sprite pointer
    vspr = last;
    // not provided ?
    if (vspr == NULL)
    {
        // compute it using the slow sprite list parsing
        u16 remaining = num - 1;
        vspr = &vdpSpriteCache[ind];

        while(remaining--) vspr = &vdpSpriteCache[vspr->link];
    }

    // adjust VDP sprites links
    prev = sprite->prev;
    // do we have a previous sprite ?
    if (prev)
    {
        // set next link using previous sprite next link
        vspr->link = prev->lastVDPSprite->link;
        // previous sprite next link now link to current sprite
        prev->lastVDPSprite->link = ind;
    }
    else
    {
        // set next link using starter link
        vspr->link = starter->link;
        // adjust started link
        starter->link = ind;
    }

    // set last VDP sprite pointer for this sprite
    sprite->lastVDPSprite = vspr;

#ifdef SPR_DEBUG
    KLog_U1("  last VDP sprite = ", sprite->lastVDPSprite - vdpSpriteCache);
#endif // SPR_DEBUG

#ifdef SPR_PROFIL
    profil_time[PROFIL_UPDATE_VDPSPRIND] += getSubTick() - prof;
#endif // SPR_PROFIL
}

static u16 updateVisibility(Sprite* sprite)
{
#ifdef SPR_PROFIL
    s32 prof = getSubTick();
#endif // SPR_PROFIL

    u16 visibility;
    AnimationFrame* frame = sprite->frame;

    // fast visibility computation ?
    if (sprite->status & SPR_FLAG_FAST_AUTO_VISIBILITY)
    {
        const s16 x = sprite->x;
        const s16 y = sprite->y;

        // compute global visibility for sprite
        if (((x + frame->w) > 0x80) && (x < (screenWidth + 0x80)) && ((y + frame->h) > 0x80) && (y < (screenHeight + 0x80)))
            visibility = VISIBILITY_ON;
        else
            visibility = VISIBILITY_OFF;

#ifdef SPR_DEBUG
        KLog_S2("  updateVisibility (fast): global x=", x, " global y=", y);
        KLog_S2("    frame w=", frame->w, " h=", frame->h);
#endif // SPR_DEBUG
    }
    else
    {
        // xmin relative to sprite pos
        const s16 xmin = 0x80 - sprite->x;
        // ymin relative to sprite pos
        const s16 ymin = 0x80 - sprite->y;
        // xmax relative to sprite pos
        const s16 xmax = screenWidth + xmin;
        // ymax relative to sprite pos
        const s16 ymax = screenHeight + ymin;
        const s16 fw = frame->w;
        const s16 fh = frame->h;

#ifdef SPR_DEBUG
        KLog_S2("  updateVisibility (slow): global x=", sprite->x, " global y=", sprite->y);
        KLog_S2("    frame w=", fw, " h=", fh);
        KLog_S4("    xmin=", xmin, " xmax=", xmax, " ymin=", ymin, " ymax=", ymax);
#endif // SPR_DEBUG

        // sprite is fully visible ? --> set all sprite visible
        if ((xmin <= 0) && (xmax >= fw) && (ymin <= 0) && (ymax >= fh)) visibility = VISIBILITY_ON;
        // sprite is fully hidden ? --> set all sprite to hidden
        else if ((xmax < 0) || ((xmin - fw) > 0) || (ymax < 0) || ((ymin - fh) > 0)) visibility = VISIBILITY_OFF;
        else
        {
            VDPSpriteInf** spritesInf;
            u16 attr;
            u16 num;

            attr = sprite->attribut;
            num = frame->numSprite;
            // start from the last one
            spritesInf = &(frame->vdpSpritesInf[num - 1]);
            // adjust for HV flip
            if (attr & TILE_ATTR_HFLIP_MASK) spritesInf += num;
            if (attr & TILE_ATTR_VFLIP_MASK) spritesInf += num << 1;
            visibility = 0;

            while(num--)
            {
                VDPSpriteInf* spriteInf;
                u16 size;
                s16 x, y;
                s16 w, h;

                spriteInf = *spritesInf--;

                // Y first to respect spriteInf field order
                y = spriteInf->y;
                size = spriteInf->size;
                w = ((size & 0x0C) << 1) + 8;
                h = ((size & 0x03) << 3) + 8;
                x = spriteInf->x;

    #ifdef SPR_DEBUG
                KLog_S4("    spriteInf x=", spriteInf->x, " y=", spriteInf->y, " w=", w, " h=", h);
                KLog_S3("    attr=", attr, " adjX=", x, " adjY=", y);
    #endif // SPR_DEBUG

                visibility <<= 1;

                // compute visibility
                if (((x + w) > xmin) && (x < xmax) && ((y + h) > ymin) && (y < ymax))
                {
                    visibility |= 1;

    #ifdef SPR_DEBUG
                    KLog("      visible");
    #endif // SPR_DEBUG
                }
                else
                {
    #ifdef SPR_DEBUG
                    KLog("      not visible");
    #endif // SPR_DEBUG
                }
            }
        }
    }

#ifdef SPR_DEBUG
    KLog_U3("    Sprite at [", sprite->x - 0x80, ",", sprite->y - 0x80, "] visibility = ", visibility);
#endif // SPR_DEBUG

#ifdef SPR_PROFIL
    profil_time[PROFIL_UPDATE_VISIBILITY] += getSubTick() - prof;
#endif // SPR_PROFIL

    // set the new computed visibility
    return setVisibility(sprite, visibility);
}

static u16 setVisibility(Sprite* sprite, u16 newVisibility)
{
    // visibility changed ?
    if (sprite->visibility != newVisibility)
    {
        // set new visibility info
        sprite->visibility = newVisibility;

        // need to recompute the visibility info in sprite table (and so fix other positions)
        return NEED_ST_VISIBILITY_UPDATE | NEED_ST_POS_UPDATE;
    }

    return 0;
}

static u16 updateFrame(Sprite* sprite)
{
#ifdef SPR_PROFIL
    s32 prof = getSubTick();
#endif // SPR_PROFIL

#ifdef SPR_DEBUG
    KLog_U1("  updateFrame: sprite #", getSpriteIndex(sprite));
#endif // SPR_DEBUG

    // init timer for this frame (+1 as we update animation before sending to VDP)
    if ((sprite->timer = sprite->frame->timer))
        sprite->timer++;

    // get status
    u16 status = sprite->status;

    // require tile data upload
    if (status & SPR_FLAG_AUTO_TILE_UPLOAD)
        status |= NEED_TILES_UPLOAD;
    // require visibility update
    if (status & SPR_FLAG_AUTO_VISIBILITY)
        status |= NEED_VISIBILITY_UPDATE;

    u16 numSpriteFrame = sprite->frame->numSprite;

    // number of VDP sprite to use for the current frame changed ?
    if (sprite->frameNumSprite != numSpriteFrame)
    {
        sprite->frameNumSprite = numSpriteFrame;
        // need to udpate sprite table visibility info (and so fix others positions)
        status |= NEED_ST_VISIBILITY_UPDATE | NEED_ST_POS_UPDATE;
    }

#ifdef SPR_PROFIL
    profil_time[PROFIL_UPDATE_FRAME] += getSubTick() - prof;
#endif // SPR_PROFIL

    // need to update all sprite table
    return status | NEED_ST_ALL_UPDATE;
}

static void updateSpriteTableAll(Sprite* sprite)
{
#ifdef SPR_PROFIL
    s32 prof = getSubTick();
#endif // SPR_PROFIL

    AnimationFrame* frame;
    VDPSpriteInf** spritesInf;
    VDPSprite* vdpSprite;
    u16 attr;
    u16 num;
    u16 visibility;

    visibility = sprite->visibility;
    frame = sprite->frame;
    attr = sprite->attribut;
    num = frame->numSprite;
    spritesInf = frame->vdpSpritesInf;
    if (attr & TILE_ATTR_HFLIP_MASK) spritesInf += num;
    if (attr & TILE_ATTR_VFLIP_MASK) spritesInf += num << 1;
    vdpSprite = &vdpSpriteCache[sprite->VDPSpriteIndex];

    while(num--)
    {
        VDPSpriteInf* spriteInf = *spritesInf++;

        // Y first to respect VDP field order
        if (visibility & 1) vdpSprite->y = sprite->y + spriteInf->y;
        else vdpSprite->y = 0;
        vdpSprite->size = spriteInf->size;
        vdpSprite->attribut = attr;
        vdpSprite->x = sprite->x + spriteInf->x;

        // increment tile index in attribut field
        attr += spriteInf->numTile;
        // next VDP sprite
        visibility >>= 1;
        vdpSprite = &vdpSpriteCache[vdpSprite->link];
    }

#ifdef SPR_DEBUG
    {
        u16 ind = sprite->VDPSpriteIndex;
        u16 i = sprite->definition->maxNumSprite;
        while(i--)
        {
            logVDPSprite(ind);
            // get next sprite
            ind = vdpSpriteCache[ind].link;
        }
    }
#endif // SPR_DEBUG


#ifdef SPR_PROFIL
    profil_time[PROFIL_UPDATE_SPRITE_TABLE] += getSubTick() - prof;
#endif // SPR_PROFIL
}

static void updateSpriteTablePos(Sprite* sprite)
{
#ifdef SPR_PROFIL
    s32 prof = getSubTick();
#endif // SPR_PROFIL

    AnimationFrame* frame;
    VDPSpriteInf** spritesInf;
    VDPSprite* vdpSprite;
    u16 attr;
    u16 num;
    u16 visibility;

    visibility = sprite->visibility;
    frame = sprite->frame;
    attr = sprite->attribut;
    num = frame->numSprite;
    spritesInf = frame->vdpSpritesInf;
    if (attr & TILE_ATTR_HFLIP_MASK) spritesInf += num;
    if (attr & TILE_ATTR_VFLIP_MASK) spritesInf += num << 1;
    vdpSprite = &vdpSpriteCache[sprite->VDPSpriteIndex];

    while(num--)
    {
        VDPSpriteInf* spriteInf = *spritesInf++;

        // Y first to respect VDP field order
        if (visibility & 1) vdpSprite->y = sprite->y + spriteInf->y;
        else vdpSprite->y = 0;
        vdpSprite->x = sprite->x + spriteInf->x;

        // pass to next VDP sprite
        visibility >>= 1;
        vdpSprite = &vdpSpriteCache[vdpSprite->link];
    }

#ifdef SPR_DEBUG
    {
        u16 ind = sprite->VDPSpriteIndex;
        u16 i = sprite->definition->maxNumSprite;
        while(i--)
        {
            logVDPSprite(ind);
            // get next sprite
            ind = vdpSpriteCache[ind].link;
        }
    }
#endif // SPR_DEBUG

#ifdef SPR_PROFIL
    profil_time[PROFIL_UPDATE_SPRITE_TABLE] += getSubTick() - prof;
#endif // SPR_PROFIL
}

static void updateSpriteTableAttr(Sprite* sprite)
{
#ifdef SPR_PROFIL
    s32 prof = getSubTick();
#endif // SPR_PROFIL

    AnimationFrame* frame;
    VDPSpriteInf** spritesInf;
    VDPSprite* vdpSprite;
    u16 attr;
    u16 num;

    frame = sprite->frame;
    attr = sprite->attribut;
    num = frame->numSprite;
    spritesInf = frame->vdpSpritesInf;
    vdpSprite = &vdpSpriteCache[sprite->VDPSpriteIndex];

#ifdef SPR_DEBUG
    KLog_U3("  updateSpriteTableAttr_allVisible: numSprite=", frame->numSprite, " visibility=", sprite->visibility, " VDPSprIndex=", sprite->VDPSpriteIndex);
#endif // SPR_DEBUG

    while(num--)
    {
        VDPSpriteInf* spriteInf = *spritesInf++;

        vdpSprite->attribut = attr;

        // increment tile index in attribut field
        attr += spriteInf->numTile;
        // pass to next VDP sprite
        vdpSprite = &vdpSpriteCache[vdpSprite->link];
    }

#ifdef SPR_DEBUG
    {
        u16 ind = sprite->VDPSpriteIndex;
        u16 i = sprite->definition->maxNumSprite;
        while(i--)
        {
            logVDPSprite(ind);
            // get next sprite
            ind = vdpSpriteCache[ind].link;
        }
    }
#endif // SPR_DEBUG

#ifdef SPR_PROFIL
    profil_time[PROFIL_UPDATE_SPRITE_TABLE] += getSubTick() - prof;
#endif // SPR_PROFIL
}

static void loadTiles(Sprite* sprite)
{
#ifdef SPR_PROFIL
    s32 prof = getSubTick();
#endif // SPR_PROFIL

    TileSet* tileset = sprite->frame->tileset;
    u16 compression = tileset->compression;
    u16 lenInWord = (tileset->numTile * 32) / 2;

    // TODO: separate tileset per VDP sprite and only unpack/upload visible VDP sprite (using visibility) to VRAM

    // need unpacking ?
    if (compression != COMPRESSION_NONE)
    {
        // unpack
        unpack(compression, (u8*) tileset->tiles, unpackNext);
        // queue DMA operation to transfert unpacked data to VRAM
        DMA_queueDma(DMA_VRAM, (u32) unpackNext, (sprite->attribut & TILE_INDEX_MASK) * 32, lenInWord, 2);

#ifdef SPR_DEBUG
        char str1[32];
        char str2[8];

        intToHex((u32) unpackNext, str2, 4);
        strcpy(str1, " at ");
        strcat(str1, str2);

        KLog_U1_("  loadTiles: unpack tileset, numTile= ", tileset->numTile, str1);
        KLog_U2("    Queue DMA: to=", (sprite->attribut & TILE_INDEX_MASK) * 32, " size in word=", lenInWord);
#endif // SPR_DEBUG

        // update unpacking address
        unpackNext += lenInWord * 2;
    }
    // just queue DMA operation to transfert tileset data to VRAM
    else
    {
        DMA_queueDma(DMA_VRAM, (u32) tileset->tiles, (sprite->attribut & TILE_INDEX_MASK) * 32, lenInWord, 2);

#ifdef SPR_DEBUG
        KLog_U3("  loadTiles - queue DMA: from=", (u32) tileset->tiles, " to=", (sprite->attribut & TILE_INDEX_MASK) * 32, " size in word=", lenInWord);
#endif // SPR_DEBUG
    }

#ifdef SPR_PROFIL
    profil_time[PROFIL_LOADTILES] += getSubTick() - prof;
#endif // SPR_PROFIL
}

static Sprite* sortSprite(Sprite* sprite)
{
#ifdef SPR_PROFIL
    s32 prof = getSubTick();
#endif // SPR_PROFIL

    Sprite* const prev = sprite->prev;
    Sprite* const next = sprite->next;
    Sprite* s;

    // cache sprite depth coordinate
    const s16 sdepth = sprite->depth;

#ifdef SPR_DEBUG
    KLog_U2("Start depth compare for sprite #", getSpriteIndex(sprite), " VDP Sprite Ind=", sprite->VDPSpriteIndex);
#endif // SPR_DEBUG

    // find position forward first
    s = next;
    while(s && (s->depth < sdepth)) s = s->next;
    // position changed ? --> insert sprite after s->prev (as s is pointing on 'next')
    if (s != next) moveAfter(s?s->prev:lastSprite, sprite);
    else
    {
        // try to find position backward then
        s = prev;
        while(s && (s->depth > sdepth)) s = s->prev;
        // position changed ? --> insert sprite after s
        if (s != prev) moveAfter(s, sprite);
    }

#ifdef SPR_DEBUG
    if (s) KLog_U1("Position for sprite = ", getSpriteIndex(s) + 1);
    else KLog_U1("Position for sprite = ", 0);
#endif // SPR_DEBUG


#ifdef SPR_PROFIL
    profil_time[PROFIL_SORT] += getSubTick() - prof;
#endif // SPR_PROFIL

    // return prev just for convenience on full sorting
    return prev;
}

static void moveAfter(Sprite* pos, Sprite* sprite)
{
    Sprite* prev = sprite->prev;
    Sprite* next = sprite->next;

#ifdef SPR_DEBUG
    if (pos) KLog_U2("Insert #", getSpriteIndex(sprite), "  after #", getSpriteIndex(pos));
    else KLog_U1_("Insert #", getSpriteIndex(sprite), "  at #0");
#endif // SPR_DEBUG

    // we first remove the sprite from its current position
    if (prev)
    {
        prev->next = next;
        if (next)
        {
            next->prev = prev;
            // fix sprite link from previous sprite
            prev->lastVDPSprite->link = next->VDPSpriteIndex;
        }
        else
        {
            lastSprite = prev;
            // fix sprite link from previous sprite
            prev->lastVDPSprite->link = 0;
        }
    }
    else
    {
        // 'next' become the first sprite
        firstSprite = next;
        if (next)
        {
            next->prev = prev;
            // fix sprite link from previous sprite
            starter->link = next->VDPSpriteIndex;
        }
        else
        {
            // no more sprite (both firstSprite and lastSprite == NULL)
            lastSprite = prev;
            // fix sprite link from previous sprite
            starter->link = 0;
        }
    }

    // then we re-insert after 'pos'
    if (pos)
    {
        next = pos->next;
        sprite->next = next;
        sprite->prev = pos;
        if (next) next->prev = sprite;
        else lastSprite = sprite;
        pos->next = sprite;
        // fix sprite link
        sprite->lastVDPSprite->link = pos->lastVDPSprite->link;
        pos->lastVDPSprite->link = sprite->VDPSpriteIndex;
    }
    // or we insert before 'firstSprite' (become the new first sprite)
    else
    {
        sprite->next = firstSprite;
        sprite->prev = NULL;
        // sprite become the preceding sprite of previous first sprite
        if (firstSprite) firstSprite->prev = sprite;
        // no previous first sprite ? --> sprite becomes last sprite then
        else lastSprite = sprite;
        // sprite become first sprite
        firstSprite = sprite;
        // fix sprite link
        sprite->lastVDPSprite->link = starter->link;
        starter->link = sprite->VDPSpriteIndex;
    }
}

static u16 getSpriteIndex(Sprite* sprite)
{
    u16 res = 0;
    Sprite* s = firstSprite;

    while(s != sprite)
    {
        s = s->next;
        res++;
    }

    return res;
}

static void logSprite(Sprite* sprite)
{
    KLog_U2("Sprite #", getSpriteIndex(sprite), " ------------- status=", sprite->status);
    KLog_U3("animInd=", sprite->animInd, " seqInd=", sprite->seqInd, " frameInd=", sprite->frameInd);
    KLog_S4("attribut=", sprite->attribut, " x=", sprite->x, " y=", sprite->y, " depth=", sprite->depth);
    KLog_U3("visibility=", sprite->visibility, " timer=", sprite->timer, " frameNumSpr=", sprite->frameNumSprite);
    KLog_U2("VDPSpriteInd=", sprite->VDPSpriteIndex, " link=", sprite->lastVDPSprite->link);
    KLog_U2("prev=", (sprite->prev==NULL)?128:getSpriteIndex(sprite->prev), " next=", (sprite->next==NULL)?128:getSpriteIndex(sprite->next));
}
<|MERGE_RESOLUTION|>--- conflicted
+++ resolved
@@ -1,2096 +1,2077 @@
-#include "config.h"
-#include "types.h"
-
-#include "sprite_eng.h"
-
-#include "sys.h"
-#include "vdp.h"
-#include "vdp_spr.h"
-#include "dma.h"
-#include "memory.h"
-#include "vram.h"
-#include "tools.h"
-
-#include "kdebug.h"
-#include "string.h"
-#include "timer.h"
-
-
-//#define SPR_DEBUG
-//#define SPR_PROFIL
-
-#ifdef SPR_DEBUG
-    // force LIB_DEBUG
-    #define LIB_DEBUG   1
-#endif // SPR_DEBUG
-
-
-// internals
-#define VISIBILITY_ON                       0xFFFF
-#define VISIBILITY_OFF                      0x0000
-
-#define ALLOCATED                           0x8000
-
-#define NEED_ST_ATTR_UPDATE                 0x0001
-#define NEED_ST_POS_UPDATE                  0x0002
-#define NEED_ST_VISIBILITY_UPDATE           0x0004
-#define NEED_ST_ALL_UPDATE                  (NEED_ST_ATTR_UPDATE | NEED_ST_POS_UPDATE | NEED_ST_VISIBILITY_UPDATE)
-
-#define NEED_VISIBILITY_UPDATE              0x0010
-#define NEED_FRAME_UPDATE                   0x0020
-#define NEED_TILES_UPLOAD                   0x0040
-
-#define NEED_UPDATE                         0x00FF
-
-
-// shared from vdp_spr.c unit
-extern VDPSprite* lastAllocatedVDPSprite;
-
-
-// forward
-static Sprite* allocateSprite(u16 head);
-//static Sprite** allocateSprites(Sprite** sprites, u16 num);
-static bool releaseSprite(Sprite* sprite);
-//static void releaseSprites(Sprite** sprites, u16 num);
-
-static void setVDPSpriteIndex(Sprite* sprite, u16 ind, u16 num, VDPSprite *last);
-static u16 updateVisibility(Sprite* sprite);
-static u16 setVisibility(Sprite* sprite, u16 visibility);
-static u16 updateFrame(Sprite* sprite);
-
-static void updateSpriteTableAll(Sprite* sprite);
-static void updateSpriteTablePos(Sprite* sprite);
-static void updateSpriteTableAttr(Sprite* sprite);
-static void loadTiles(Sprite* sprite);
-static Sprite* sortSprite(Sprite* sprite);
-static void moveAfter(Sprite* pos, Sprite* sprite);
-static u16 getSpriteIndex(Sprite* sprite);
-static void logSprite(Sprite* sprite);
-
-// starter VDP sprite - never visible (used for sprite sorting)
-static VDPSprite* starter;
-
-// allocated bank of sprites for the Sprite Engine
-static Sprite* spritesBank = NULL;
-// maximum number of sprite (number of allocated sprites for the Sprite Engine)
-static u16 spritesBankSize;
-
-// used for sprite allocation
-static Sprite** allocStack;
-// point on top of the allocation stack (first available sprite)
-static Sprite** free;
-
-// pointer on first and last active sprite in the linked list
-<<<<<<< HEAD
-Sprite *firstSprite;
-Sprite *lastSprite;
-=======
-Sprite* firstSprite;
-Sprite* lastSprite;
-// number of active sprite
-u16 spriteNum;
->>>>>>> 3f784f91
-
-static u8* unpackBuffer;
-static u8* unpackNext;
-static VRAMRegion vram;
-
-
-#ifdef SPR_PROFIL
-
-#define PROFIL_ALLOCATE_SPRITE          0
-#define PROFIL_RELEASE_SPRITE           1
-#define PROFIL_ADD_SPRITE               2
-#define PROFIL_REMOVE_SPRITE            3
-#define PROFIL_SET_DEF                  4
-#define PROFIL_SET_ATTRIBUTE            5
-#define PROFIL_SET_ANIM_FRAME           6
-#define PROFIL_SET_VRAM_OR_SPRIND       7
-#define PROFIL_SET_VISIBILITY           8
-#define PROFIL_CLEAR                    9
-#define PROFIL_UPDATE                   10
-#define PROFIL_UPDATE_VISIBILITY        11
-#define PROFIL_SET_VIS_INT              12
-#define PROFIL_UPDATE_FRAME             13
-#define PROFIL_UPDATE_VDPSPRIND         14
-#define PROFIL_UPDATE_VISTABLE          15
-#define PROFIL_UPDATE_SPRITE_TABLE      16
-#define PROFIL_LOADTILES                17
-#define PROFIL_SORT                     18
-#define PROFIL_VRAM_DEFRAG              19
-
-static u32 profil_time[20];
-#endif
-
-
-void SPR_initEx(u16 maxSprite, u16 vramSize, u16 unpackBufferSize)
-{
-    u16 adjMax;
-    u16 index;
-    u16 size;
-
-    // already initialized --> end it first
-    if (SPR_isInitialized()) SPR_end();
-
-    // don't allow more than 128 sprites max
-    adjMax = maxSprite?min(128, maxSprite):40;
-
-    // alloc sprites bank
-    spritesBank = MEM_alloc(adjMax * sizeof(Sprite));
-    spritesBankSize = adjMax;
-    // allocation stack
-    allocStack = MEM_alloc(adjMax * sizeof(Sprite*));
-    // alloc sprite tile unpack buffer
-    unpackBuffer = MEM_alloc(((unpackBufferSize?unpackBufferSize:256) * 32) + 1024);
-
-    size = vramSize?vramSize:384;
-    // get start tile index for sprite data (reserve VRAM area just before system font)
-    index = TILE_FONTINDEX - size;
-
-    // and create a VRAM region for sprite tile allocation
-    VRAM_createRegion(&vram, index, size);
-
-#if (LIB_DEBUG != 0)
-    KLog("Sprite engine initialized !");
-    KLog_U1("  maxSprite: ", adjMax);
-    KLog_U1("  unpack buffer size:", (unpackBufferSize?unpackBufferSize:256) * 32);
-    KLog_U2_("  VRAM region: [", index, " - ", index + (size - 1), "]");
-#endif // LIB_DEBUG
-
-    // reset
-    SPR_reset();
-}
-
-void SPR_init()
-{
-    SPR_initEx(80, 512, 384);
-}
-
-void SPR_end()
-{
-    if (SPR_isInitialized())
-    {
-        // reset and clear VDP sprite
-        VDP_resetSprites();
-        VDP_updateSprites(1, TRUE);
-
-        // release memory
-        MEM_free(spritesBank);
-        spritesBank = NULL;
-        spritesBankSize = 0;
-        MEM_free(allocStack);
-        allocStack = NULL;
-        MEM_free(unpackBuffer);
-        unpackBuffer = NULL;
-
-        VRAM_releaseRegion(&vram);
-    }
-
-#if (LIB_DEBUG != 0)
-    KLog("Sprite engine ended !");
-#endif
-}
-
-bool SPR_isInitialized()
-{
-    return (spritesBank != NULL);
-}
-
-void SPR_reset()
-{
-    u16 i;
-
-    // release and clear sprites data
-    memset(spritesBank, 0, sizeof(Sprite) * spritesBankSize);
-
-    // reset allocation stack
-    for(i = 0; i < spritesBankSize; i++)
-        allocStack[i] = &spritesBank[i];
-    // init free position
-    free = &allocStack[spritesBankSize];
-
-    // no active sprites
-    firstSprite = NULL;
-    lastSprite = NULL;
-    // reset unpack pointer
-    unpackNext = unpackBuffer;
-
-    // clear VRAM region
-    VRAM_clearRegion(&vram);
-    // reset VDP sprite (allocation and display)
-    VDP_resetSprites();
-
-    // we reserve sprite 0 for sorting (cannot be used for display)
-    starter = &vdpSpriteCache[VDP_allocateSprites(1)];
-    // hide it
-    starter->y = 0;
-
-#ifdef SPR_PROFIL
-    memset(profil_time, 0, sizeof(profil_time));
-#endif // SPR_PROFIL
-
-#if (LIB_DEBUG != 0)
-    KLog("Sprite engine reset");
-    KLog_U1("  VRAM region free: ", VRAM_getFree(&vram));
-    KLog_U1("  Available VDP sprites: ", VDP_getAvailableSprites());
-#endif // LIB_DEBUG
-}
-
-
-static Sprite* allocateSprite(u16 head)
-{
-    Sprite* result;
-
-    // enough sprite remaining ?
-    if (free == allocStack)
-    {
-#if (LIB_DEBUG != 0)
-        KLog("SPR_internalAllocateSprite(): failed - no more available sprite !");
-#endif
-
-        return NULL;
-    }
-
-#if (LIB_DEBUG != 0)
-    KLog_U1("SPR_internalAllocateSprite(): success - allocating sprite at pos ", free[-1] - spritesBank);
-#endif // LIB_DEBUG
-
-    // allocate
-    result = *--free;
-
-    if (head)
-    {
-        // add the new sprite at the beginning of the chained list
-        if (firstSprite) firstSprite->prev = result;
-        result->prev = NULL;
-        result->next = firstSprite;
-        // update first and last sprite
-        if (lastSprite == NULL) lastSprite = result;
-        firstSprite = result;
-    }
-    else
-    {
-        // add the new sprite at the end of the chained list
-        if (lastSprite) lastSprite->next = result;
-        result->prev = lastSprite;
-        result->next = NULL;
-        // update first and last sprite
-        if (firstSprite == NULL) firstSprite = result;
-        lastSprite = result;
-    }
-
-    // mark as allocated --> this is done after allocate call, not needed here
-    // result->status = ALLOCATED;
-
-    return result;
-}
-
-static bool releaseSprite(Sprite* sprite)
-{
-#ifdef SPR_PROFIL
-    s32 prof = getSubTick();
-#endif // SPR_PROFIL
-
-    // really allocated ?
-    if (sprite->status & ALLOCATED)
-    {
-        Sprite* prev;
-        Sprite* next;
-        VDPSprite* lastVDPSprite;
-
-#if (LIB_DEBUG != 0)
-        KLog_U1("SPR_internalReleaseSprite: success - released sprite at pos ", sprite - spritesBank);
-#endif // LIB_DEBUG
-
-        // release sprite
-        *free++ = sprite;
-
-        // remove sprite from chained list
-        prev = sprite->prev;
-        next = sprite->next;
-
-        // get the last VDP sprite to link from
-        if (prev)
-        {
-            lastVDPSprite = prev->lastVDPSprite;
-            prev->next = next;
-        }
-        else
-        {
-            lastVDPSprite = starter;
-            // update first sprite
-            firstSprite = next;
-        }
-        // get the next VDP Sprite index to link to
-        if (next)
-        {
-            lastVDPSprite->link = next->VDPSpriteIndex;
-            next->prev = prev;
-        }
-        else
-        {
-            lastVDPSprite->link = 0;
-            // update last sprite
-            lastSprite = prev;
-        }
-
-        // not anymore allocated
-        sprite->status &= ~ALLOCATED;
-
-#ifdef SPR_PROFIL
-        profil_time[PROFIL_RELEASE_SPRITE] += getSubTick() - prof;
-#endif // SPR_PROFIL
-
-        return TRUE;
-    }
-
-#if (LIB_DEBUG != 0)
-    KLog_U1_("SPR_internalReleaseSprite: failed - sprite at pos ", sprite - spritesBank, " is not allocated !");
-#endif // LIB_DEBUG
-
-#ifdef SPR_PROFIL
-    profil_time[PROFIL_RELEASE_SPRITE] += getSubTick() - prof;
-#endif // SPR_PROFIL
-
-    return FALSE;
-}
-
-Sprite* SPR_addSpriteEx(const SpriteDefinition* spriteDef, s16 x, s16 y, u16 attribut, u16 spriteIndex, u16 flags)
-{
-#ifdef SPR_PROFIL
-    s32 prof = getSubTick();
-#endif // SPR_PROFIL
-
-    s16 ind;
-    u16 numVDPSprite;
-    Sprite* sprite;
-    VDPSprite* lastVDPSprite;
-
-    // allocate new sprite
-    sprite = allocateSprite(flags & SPR_FLAG_INSERT_HEAD);
-
-    // can't allocate --> return NULL
-    if (!sprite)
-    {
-#if (LIB_DEBUG != 0)
-        KDebug_Alert("SPR_addSpriteEx failed: max sprite number reached !");
-#endif
-
-        return NULL;
-    }
-
-    sprite->status = ALLOCATED | (flags & SPR_FLAGS_MASK);
-
-#ifdef SPR_DEBUG
-    KLog_U2("SPR_addSpriteEx: added sprite #", getSpriteIndex(sprite), " - internal position = ", sprite - spritesBank);
-#endif // SPR_DEBUG
-
-    // auto visibility ?
-    if (flags & SPR_FLAG_AUTO_VISIBILITY) sprite->visibility = 0;
-    // otherwise we set it to visible by default
-    else sprite->visibility = VISIBILITY_ON;
-    // initialized with specified flags
-    sprite->definition = spriteDef;
-    sprite->frame = NULL;
-    sprite->animInd = -1;
-    sprite->frameInd = -1;
-    sprite->seqInd = -1;
-    sprite->x = x + 0x80;
-    sprite->y = y + 0x80;
-    // depending sprite position (first or last) we set its default depth
-    if (flags & SPR_FLAG_INSERT_HEAD) sprite->depth = SPR_MIN_DEPTH;
-    else sprite->depth = SPR_MAX_DEPTH;
-    sprite->frameNumSprite = 0;
-
-    numVDPSprite = spriteDef->maxNumSprite;
-
-    // auto VDP sprite alloc enabled ?
-    if (flags & SPR_FLAG_AUTO_SPRITE_ALLOC)
-    {
-        // allocate VDP sprite
-        ind = VDP_allocateSprites(numVDPSprite);
-        // not enough --> release sprite and return NULL
-        if (ind == -1)
-        {
-            releaseSprite(sprite);
-            return NULL;
-        }
-
-#ifdef SPR_DEBUG
-        KLog_U3("  allocated ", numVDPSprite, " VDP sprite(s) at ", ind, ", remaining VDP sprite = ", VDP_getAvailableSprites());
-#endif // SPR_DEBUG
-
-        // get last VDP sprite pointer
-        lastVDPSprite = lastAllocatedVDPSprite;
-    }
-    else
-    {
-        // use given sprite index
-        ind = spriteIndex;
-        // need to compute last VDP sprite pointer
-        lastVDPSprite = NULL;
-    }
-
-    // set the VDP Sprite index for this sprite and do attached operation
-    setVDPSpriteIndex(sprite, ind, numVDPSprite, lastVDPSprite);
-
-    // auto VRAM alloc enabled ?
-    if (flags & SPR_FLAG_AUTO_VRAM_ALLOC)
-    {
-        // allocate VRAM
-        ind = VRAM_alloc(&vram, spriteDef->maxNumTile);
-        // not enough --> release sprite and return NULL
-        if (ind < 0)
-        {
-            // release allocated VDP sprites
-            if (flags & SPR_FLAG_AUTO_SPRITE_ALLOC)
-                VDP_releaseSprites(sprite->VDPSpriteIndex, numVDPSprite);
-
-            releaseSprite(sprite);
-            return NULL;
-        }
-
-        // set VRAM index and preserve specific attributs from parameter
-        sprite->attribut = ind | (attribut & TILE_ATTR_MASK);
-
-#ifdef SPR_DEBUG
-        KLog_U3("  allocated ", spriteDef->maxNumTile, " tiles in VRAM at ", ind, ", remaining VRAM: ", VRAM_getFree(&vram));
-#endif // SPR_DEBUG
-    }
-    // just use the given attribut
-    else sprite->attribut = attribut;
-
-    // set anim and frame to 0
-    SPR_setAnimAndFrame(sprite, 0, 0);
-
-#ifdef SPR_PROFIL
-    profil_time[PROFIL_ADD_SPRITE] += getSubTick() - prof;
-#endif // SPR_PROFIL
-
-    return sprite;
-}
-
-Sprite* SPR_addSprite(const SpriteDefinition* spriteDef, s16 x, s16 y, u16 attribut)
-{
-    return SPR_addSpriteEx(spriteDef, x, y, attribut, 0,
-                            SPR_FLAG_AUTO_VRAM_ALLOC | SPR_FLAG_AUTO_SPRITE_ALLOC | SPR_FLAG_AUTO_TILE_UPLOAD);
-}
-
-Sprite* SPR_addSpriteExSafe(const SpriteDefinition* spriteDef, s16 x, s16 y, u16 attribut, u16 spriteIndex, u16 flags)
-{
-    Sprite* result = SPR_addSpriteEx(spriteDef, x, y, attribut, spriteIndex, flags);
-
-    // allocation failed ?
-    if (result == NULL)
-    {
-        // try to defragment VRAM, it can help
-        SPR_defragVRAM();
-        // VRAM is now defragmented, so allocation should pass this time
-        result = SPR_addSpriteEx(spriteDef, x, y, attribut, spriteIndex, flags);
-    }
-
-    return result;
-}
-
-Sprite* SPR_addSpriteSafe(const SpriteDefinition* spriteDef, s16 x, s16 y, u16 attribut)
-{
-    Sprite* result = SPR_addSprite(spriteDef, x, y, attribut);
-
-    // allocation failed ?
-    if (result == NULL)
-    {
-        // try to defragment VRAM, it can help
-        SPR_defragVRAM();
-        // VRAM is now defragmented, so allocation should pass this time
-        result = SPR_addSprite(spriteDef, x, y, attribut);
-    }
-
-    return result;
-}
-
-void SPR_releaseSprite(Sprite* sprite)
-{
-#ifdef SPR_PROFIL
-    s32 prof = getSubTick();
-#endif // SPR_PROFIL
-
-#ifdef SPR_DEBUG
-    KLog_U2("SPR_releaseSprite: releasing sprite #", getSpriteIndex(sprite), " - internal position = ", sprite - spritesBank);
-#endif // SPR_DEBUG
-
-    // release sprite
-    if (!releaseSprite(sprite))
-    {
-#ifdef SPR_PROFIL
-        profil_time[PROFIL_REMOVE_SPRITE] += getSubTick() - prof;
-#endif // SPR_PROFIL
-
-        return;
-    }
-
-    u16 status = sprite->status;
-
-    // auto VDP sprite alloc enabled --> release VDP sprite(s)
-    if (status & SPR_FLAG_AUTO_SPRITE_ALLOC)
-    {
-        VDP_releaseSprites(sprite->VDPSpriteIndex, sprite->definition->maxNumSprite);
-
-#ifdef SPR_DEBUG
-        KLog_U3("  released ", sprite->definition->maxNumSprite, " VDP sprite(s) at ", sprite->VDPSpriteIndex, ", remaining VDP sprite = ", VDP_getAvailableSprites());
-#endif // SPR_DEBUG
-    }
-    // auto VRAM alloc enabled --> release VRAM area allocated for this sprite
-    if (status & SPR_FLAG_AUTO_VRAM_ALLOC)
-    {
-        VRAM_free(&vram, sprite->attribut & TILE_INDEX_MASK);
-
-#ifdef SPR_DEBUG
-        KLog_U3("  released ", sprite->definition->maxNumTile, " tiles in VRAM at ", sprite->attribut & TILE_INDEX_MASK, ", remaining VRAM: ", VRAM_getFree(&vram));
-#endif // SPR_DEBUG
-    }
-
-#ifdef SPR_PROFIL
-    profil_time[PROFIL_REMOVE_SPRITE] += getSubTick() - prof;
-#endif // SPR_PROFIL
-}
-
-u16 SPR_getNumActiveSprite()
-{
-    return &allocStack[spritesBankSize] - free;
-}
-
-void SPR_defragVRAM()
-{
-#ifdef SPR_PROFIL
-    s32 prof = getSubTick();
-#endif // SPR_PROFIL
-
-    Sprite* sprite;
-
-    // release all VRAM region
-    VRAM_clearRegion(&vram);
-
-    // iterate over all sprites to re-allocate auto allocated VRAM
-    sprite = firstSprite;
-    while(sprite)
-    {
-        u16 status = sprite->status;
-
-        // sprite is using auto VRAM allocation ?
-        if (status & SPR_FLAG_AUTO_VRAM_ALLOC)
-        {
-            // re-allocate VRAM for this sprite (can't fail here)
-            const u16 ind = VRAM_alloc(&vram, sprite->definition->maxNumTile);
-            const u16 attr = sprite->attribut;
-
-            // VRAM allocation changed ?
-            if ((attr & ~TILE_ATTR_MASK) != ind)
-            {
-                // set VRAM index and preserve previous attributs
-                sprite->attribut = ind | (attr & TILE_ATTR_MASK);
-
-                // need to update attribute VDP sprite table
-                status |= NEED_ST_ATTR_UPDATE;
-                // auto tile upload enabled ? --> need to re upload tile to new location
-                if (status & SPR_FLAG_AUTO_TILE_UPLOAD)
-                    status |= NEED_TILES_UPLOAD;
-
-                sprite->status = status;
-            }
-        }
-
-        // next sprite
-        sprite = sprite->next;
-    }
-
-#ifdef SPR_PROFIL
-    profil_time[PROFIL_VRAM_DEFRAG] += getSubTick() - prof;
-#endif // SPR_PROFIL
-}
-
-<<<<<<< HEAD
-bool SPR_setDefinition(Sprite *sprite, const SpriteDefinition *spriteDef)
-=======
-u16 SPR_setDefinition(Sprite* sprite, const SpriteDefinition* spriteDef)
->>>>>>> 3f784f91
-{
-#ifdef SPR_PROFIL
-    s32 prof = getSubTick();
-#endif // SPR_PROFIL
-
-#ifdef SPR_DEBUG
-    KLog_U1("SPR_setDefinition: #", getSpriteIndex(sprite));
-#endif // SPR_DEBUG
-
-    // nothing to do...
-    if (sprite->definition == spriteDef) return TRUE;
-
-    u16 status = sprite->status;
-
-    // auto VDP sprite alloc enabled --> realloc VDP sprite(s)
-    if ((status & SPR_FLAG_AUTO_SPRITE_ALLOC) && (sprite->definition->maxNumSprite != spriteDef->maxNumSprite))
-    {
-        // we release previous allocated VDP sprite(s)
-        VDP_releaseSprites(sprite->VDPSpriteIndex, sprite->definition->maxNumSprite);
-
-#ifdef SPR_DEBUG
-        KLog_U3("  released ", sprite->definition->maxNumSprite, " VDP sprite(s) at ", sprite->VDPSpriteIndex, ", remaining VDP sprite = ", VDP_getAvailableSprites());
-#endif // SPR_DEBUG
-
-        const s16 num = spriteDef->maxNumSprite;
-        // then we allocate the VDP sprite(s) for the new definition
-        const s16 ind = VDP_allocateSprites(num);
-        // not enough --> return error
-        if (ind == -1) return FALSE;
-
-        // set the VDP Sprite index for this sprite and do attached operation
-        setVDPSpriteIndex(sprite, ind, num, lastAllocatedVDPSprite);
-
-#ifdef SPR_DEBUG
-        KLog_U3("  allocated ", num, " VDP sprite(s) at ", ind, ", remaining VDP sprite = ", VDP_getAvailableSprites());
-#endif // SPR_DEBUG
-    }
-    // auto VRAM alloc enabled --> realloc VRAM tile area
-    if ((status & SPR_FLAG_AUTO_VRAM_ALLOC) && (sprite->definition->maxNumTile != spriteDef->maxNumTile))
-    {
-        // we release previous allocated VRAM
-        VRAM_free(&vram, sprite->attribut & TILE_INDEX_MASK);
-
-#ifdef SPR_DEBUG
-        KLog_U3("  released ", sprite->definition->maxNumTile, " tiles in VRAM at ", sprite->attribut & TILE_INDEX_MASK, ", remaining VRAM: ", VRAM_getFree(&vram));
-#endif // SPR_DEBUG
-
-        // allocate VRAM
-        const s16 ind = VRAM_alloc(&vram, spriteDef->maxNumTile);
-        // not enough --> return error
-        if (ind < 0) return FALSE;
-
-        // preserve the attributes and just overwrite VRAM index (set frame will rebuild everything)
-        sprite->attribut = (sprite->attribut & TILE_ATTR_MASK) | ind;
-
-#ifdef SPR_DEBUG
-        KLog_U3("  allocated ", spriteDef->maxNumTile, " tiles in VRAM at ", ind, ", remaining VRAM: ", VRAM_getFree(&vram));
-#endif // SPR_DEBUG
-    }
-
-    sprite->definition = spriteDef;
-    sprite->animInd = -1;
-    sprite->frameInd = -1;
-    sprite->seqInd = -1;
-    sprite->frame = NULL;
-
-    // set anim and frame to 0
-    SPR_setAnimAndFrame(sprite, 0, 0);
-
-#ifdef SPR_PROFIL
-    profil_time[PROFIL_SET_DEF] += getSubTick() - prof;
-#endif // SPR_PROFIL
-
-    return TRUE;
-}
-
-void SPR_setPosition(Sprite* sprite, s16 x, s16 y)
-{
-#ifdef SPR_PROFIL
-    s32 prof = getSubTick();
-#endif // SPR_PROFIL
-
-    const s16 newx = x + 0x80;
-    const s16 newy = y + 0x80;
-
-#ifdef SPR_DEBUG
-    KLog_U3("SPR_setPosition: #", getSpriteIndex(sprite), "  X=", newx, " Y=", newy);
-#endif // SPR_DEBUG
-
-    if ((sprite->x != newx) || (sprite->y != newy))
-    {
-        u16 status = sprite->status;
-
-        sprite->x = newx;
-        sprite->y = newy;
-
-        // need to recompute visibility if auto visibility is enabled
-        if (status & SPR_FLAG_AUTO_VISIBILITY)
-            status |= NEED_VISIBILITY_UPDATE;
-
-        sprite->status = status | NEED_ST_POS_UPDATE;
-    }
-
-#ifdef SPR_PROFIL
-    profil_time[PROFIL_SET_ATTRIBUTE] += getSubTick() - prof;
-#endif // SPR_PROFIL
-}
-
-void SPR_setHFlip(Sprite* sprite, u16 value)
-{
-#ifdef SPR_PROFIL
-    s32 prof = getSubTick();
-#endif // SPR_PROFIL
-
-    const u16 oldAttribut = sprite->attribut;
-
-    if (oldAttribut & TILE_ATTR_HFLIP_MASK)
-    {
-        // H flip removed
-        if (!value)
-        {
-            u16 status = sprite->status;
-            sprite->attribut = oldAttribut & (~TILE_ATTR_HFLIP_MASK);
-
-#ifdef SPR_DEBUG
-            KLog_U1_("SPR_setHFlip: #", getSpriteIndex(sprite), " removed HFlip");
-#endif // SPR_DEBUG
-
-            // need to recompute visibility if auto visibility is enabled
-            if (status & SPR_FLAG_AUTO_VISIBILITY)
-                status |= NEED_VISIBILITY_UPDATE;
-
-            // need to also recompute complete VDP sprite table
-            sprite->status = status | NEED_ST_ALL_UPDATE;
-        }
-    }
-    else
-    {
-        // H flip set
-        if (value)
-        {
-            u16 status = sprite->status;
-            sprite->attribut = oldAttribut | TILE_ATTR_HFLIP_MASK;
-
-#ifdef SPR_DEBUG
-            KLog_U1_("SPR_setHFlip: #", getSpriteIndex(sprite), " added HFlip");
-#endif // SPR_DEBUG
-
-            // need to recompute visibility if auto visibility is enabled
-            if (status & SPR_FLAG_AUTO_VISIBILITY)
-                status |= NEED_VISIBILITY_UPDATE;
-
-            // need to also recompute complete VDP sprite table
-            sprite->status = status | NEED_ST_ALL_UPDATE;
-        }
-    }
-
-#ifdef SPR_PROFIL
-    profil_time[PROFIL_SET_ATTRIBUTE] += getSubTick() - prof;
-#endif // SPR_PROFIL
-}
-
-void SPR_setVFlip(Sprite* sprite, u16 value)
-{
-#ifdef SPR_PROFIL
-    s32 prof = getSubTick();
-#endif // SPR_PROFIL
-
-    const u16 oldAttribut = sprite->attribut;
-
-    if (oldAttribut & TILE_ATTR_VFLIP_MASK)
-    {
-        // V flip removed
-        if (!value)
-        {
-            u16 status = sprite->status;
-            sprite->attribut = oldAttribut & (~TILE_ATTR_VFLIP_MASK);
-
-#ifdef SPR_DEBUG
-            KLog_U1_("SPR_setVFlip: #", getSpriteIndex(sprite), " removed VFlip");
-#endif // SPR_DEBUG
-
-            // need to recompute visibility if auto visibility is enabled
-            if (status & SPR_FLAG_AUTO_VISIBILITY)
-                status |= NEED_VISIBILITY_UPDATE;
-
-            // need to also recompute complete VDP sprite table
-            sprite->status = status | NEED_ST_ALL_UPDATE;
-        }
-    }
-    else
-    {
-        // V flip set
-        if (value)
-        {
-            u16 status = sprite->status;
-            sprite->attribut = oldAttribut | TILE_ATTR_VFLIP_MASK;
-
-#ifdef SPR_DEBUG
-            KLog_U1_("SPR_setVFlip: #", getSpriteIndex(sprite), " added VFlip");
-#endif // SPR_DEBUG
-
-            // need to recompute visibility if auto visibility is enabled
-            if (status & SPR_FLAG_AUTO_VISIBILITY)
-                status |= NEED_VISIBILITY_UPDATE;
-
-            // need to also recompute complete VDP sprite table
-            sprite->status = status | NEED_ST_ALL_UPDATE;
-        }
-    }
-
-#ifdef SPR_PROFIL
-    profil_time[PROFIL_SET_ATTRIBUTE] += getSubTick() - prof;
-#endif // SPR_PROFIL
-}
-
-void SPR_setPriorityAttribut(Sprite* sprite, u16 value)
-{
-#ifdef SPR_PROFIL
-    s32 prof = getSubTick();
-#endif // SPR_PROFIL
-
-    const u16 oldAttribut = sprite->attribut;
-
-    if (oldAttribut & TILE_ATTR_PRIORITY_MASK)
-    {
-        // priority removed
-        if (!value)
-        {
-            sprite->attribut = oldAttribut & (~TILE_ATTR_PRIORITY_MASK);
-            sprite->status |= NEED_ST_ATTR_UPDATE;
-
-#ifdef SPR_DEBUG
-            KLog_U1_("SPR_setPriorityAttribut: #", getSpriteIndex(sprite), " removed priority");
-#endif // SPR_DEBUG
-        }
-    }
-    else
-    {
-        // priority set
-        if (value)
-        {
-            sprite->attribut = oldAttribut | TILE_ATTR_PRIORITY_MASK;
-            sprite->status |= NEED_ST_ATTR_UPDATE;
-
-#ifdef SPR_DEBUG
-            KLog_U1_("SPR_setPriorityAttribut: #", getSpriteIndex(sprite), " added priority");
-#endif // SPR_DEBUG
-        }
-    }
-
-#ifdef SPR_PROFIL
-    profil_time[PROFIL_SET_ATTRIBUTE] += getSubTick() - prof;
-#endif // SPR_PROFIL
-}
-
-void SPR_setPalette(Sprite* sprite, u16 value)
-{
-#ifdef SPR_PROFIL
-    s32 prof = getSubTick();
-#endif // SPR_PROFIL
-
-    const u16 oldAttribut = sprite->attribut;
-    const u16 newAttribut = (oldAttribut & (~TILE_ATTR_PALETTE_MASK)) | (value << TILE_ATTR_PALETTE_SFT);
-
-    if (oldAttribut != newAttribut)
-    {
-        sprite->attribut = newAttribut;
-        // need to update VDP sprite attribut field only
-        sprite->status |= NEED_ST_ATTR_UPDATE;
-
-#ifdef SPR_DEBUG
-        KLog_U2("SPR_setPalette: #", getSpriteIndex(sprite), " palette=", value);
-#endif // SPR_DEBUG
-    }
-
-#ifdef SPR_PROFIL
-    profil_time[PROFIL_SET_ATTRIBUTE] += getSubTick() - prof;
-#endif // SPR_PROFIL
-}
-
-void SPR_setDepth(Sprite* sprite, s16 value)
-{
-#ifdef SPR_PROFIL
-    s32 prof = getSubTick();
-#endif // SPR_PROFIL
-
-#ifdef SPR_DEBUG
-    KLog_U2("SPR_setDepth: #", getSpriteIndex(sprite), "  Depth=", depth);
-#endif // SPR_DEBUG
-
-    // depth changed ?
-    if (sprite->depth != value)
-    {
-        // set depth and sort sprite (need to be done immediately to get consistent sort)
-        sprite->depth = value;
-        sortSprite(sprite);
-    }
-
-#ifdef SPR_PROFIL
-    profil_time[PROFIL_SET_ATTRIBUTE] += getSubTick() - prof;
-#endif // SPR_PROFIL
-}
-
-void SPR_setZ(Sprite* sprite, s16 value)
-{
-    SPR_setDepth(sprite, value);
-}
-
-void SPR_setAlwaysOnTop(Sprite* sprite, u16 value)
-{
-    if (value) SPR_setDepth(sprite, SPR_MIN_DEPTH);
-}
-
-void SPR_setAnimAndFrame(Sprite* sprite, s16 anim, s16 frame)
-{
-#ifdef SPR_PROFIL
-    s32 prof = getSubTick();
-#endif // SPR_PROFIL
-
-    if ((sprite->animInd != anim) || (sprite->seqInd != frame))
-    {
-        Animation *animation = sprite->definition->animations[anim];
-        const u16 frameInd = animation->sequence[frame];
-
-        sprite->animInd = anim;
-        sprite->seqInd = frame;
-        sprite->animation = animation;
-        sprite->frameInd = frameInd;
-        sprite->frame = animation->frames[frameInd];
-
-        // set timer to 0 as it will be reseted
-        sprite->timer = 0;
-
-#ifdef SPR_DEBUG
-        KLog_U4("SPR_setAnimAndFrame: #", getSpriteIndex(sprite), " anim=", anim, " frame=", frame, " adj frame=", frameInd);
-#endif // SPR_DEBUG
-
-        sprite->status |= NEED_FRAME_UPDATE;
-    }
-
-#ifdef SPR_PROFIL
-    profil_time[PROFIL_SET_ANIM_FRAME] += getSubTick() - prof;
-#endif // SPR_PROFIL
-}
-
-void SPR_setAnim(Sprite* sprite, s16 anim)
-{
-#ifdef SPR_PROFIL
-    s32 prof = getSubTick();
-#endif // SPR_PROFIL
-
-    if (sprite->animInd != anim)
-    {
-        Animation *animation = sprite->definition->animations[anim];
-        // first frame by default
-        const u16 frameInd = animation->sequence[0];
-
-        sprite->animInd = anim;
-        sprite->seqInd = 0;
-        sprite->animation = animation;
-        sprite->frameInd = frameInd;
-        sprite->frame = animation->frames[frameInd];
-
-        // set timer to 0 as it will be reseted
-        sprite->timer = 0;
-
-#ifdef SPR_DEBUG
-        KLog_U3("SPR_setAnim: #", getSpriteIndex(sprite), " anim=", anim, " frame=0 adj frame=", frameInd);
-#endif // SPR_DEBUG
-
-        sprite->status |= NEED_FRAME_UPDATE;
-    }
-
-#ifdef SPR_PROFIL
-    profil_time[PROFIL_SET_ANIM_FRAME] += getSubTick() - prof;
-#endif // SPR_PROFIL
-}
-
-void SPR_setFrame(Sprite* sprite, s16 frame)
-{
-#ifdef SPR_PROFIL
-    s32 prof = getSubTick();
-#endif // SPR_PROFIL
-
-    if (sprite->seqInd != frame)
-    {
-        const Animation *animation = sprite->animation;
-        const u16 frameInd = animation->sequence[frame];
-
-        sprite->seqInd = frame;
-
-        if (sprite->frameInd != frameInd)
-        {
-            sprite->frameInd = frameInd;
-            sprite->frame = animation->frames[frameInd];
-
-            // set timer to 0 as it will be reseted
-            sprite->timer = 0;
-
-#ifdef SPR_DEBUG
-            KLog_U3("SPR_setFrame: #", getSpriteIndex(sprite), "  frame=", frame, " adj frame=", frameInd);
-#endif // SPR_DEBUG
-
-            sprite->status |= NEED_FRAME_UPDATE;
-        }
-    }
-
-#ifdef SPR_PROFIL
-    profil_time[PROFIL_SET_ANIM_FRAME] += getSubTick() - prof;
-#endif // SPR_PROFIL
-}
-
-void SPR_nextFrame(Sprite* sprite)
-{
-#ifdef SPR_PROFIL
-    s32 prof = getSubTick();
-#endif // SPR_PROFIL
-
-    const Animation *anim = sprite->animation;
-    u16 seqInd = sprite->seqInd + 1;
-
-    if (seqInd >= anim->length)
-        seqInd = anim->loop;
-
-    // set new frame
-    SPR_setFrame(sprite, seqInd);
-
-#ifdef SPR_PROFIL
-    profil_time[PROFIL_SET_ANIM_FRAME] += getSubTick() - prof;
-#endif // SPR_PROFIL
-}
-
-<<<<<<< HEAD
-bool SPR_setVRAMTileIndex(Sprite *sprite, s16 value)
-=======
-u16 SPR_setVRAMTileIndex(Sprite* sprite, s16 value)
->>>>>>> 3f784f91
-{
-#ifdef SPR_PROFIL
-    s32 prof = getSubTick();
-#endif // SPR_PROFIL
-
-    s16 newInd;
-    u16 status = sprite->status;
-    u16 oldAttribut = sprite->attribut;
-
-    if (status & SPR_FLAG_AUTO_VRAM_ALLOC)
-    {
-        // pass to manual allocation
-        if (value != -1)
-        {
-            // remove auto vram alloc flag
-            status &= ~SPR_FLAG_AUTO_VRAM_ALLOC;
-            // release allocated VRAM first
-            VRAM_free(&vram, oldAttribut & TILE_INDEX_MASK);
-            // set fixed VRAM index
-            newInd = value;
-
-#ifdef SPR_DEBUG
-            KLog_U2("SPR_setVRAMTileIndex: #", getSpriteIndex(sprite), " passed to manual allocation, VRAM index =", value);
-            KLog_U3("  released ", sprite->definition->maxNumTile, " tiles in VRAM at ", sprite->attribut & TILE_INDEX_MASK, ", remaining VRAM: ", VRAM_getFree(&vram));
-#endif // SPR_DEBUG
-        }
-        // nothing to do --> just return TRUE
-        else
-        {
-#ifdef SPR_PROFIL
-            profil_time[PROFIL_SET_VRAM_OR_SPRIND] += getSubTick() - prof;
-#endif // SPR_PROFIL
-
-            return TRUE;
-        }
-    }
-    else
-    {
-        // pass to auto allocation
-        if (value == -1)
-        {
-            // set auto vram alloc flag
-            status |= SPR_FLAG_AUTO_VRAM_ALLOC;
-            // allocate VRAM
-            newInd = VRAM_alloc(&vram, sprite->definition->maxNumTile);
-
-#ifdef SPR_DEBUG
-            KLog_U1_("SPR_setVRAMTileIndex: #", getSpriteIndex(sprite), " passed to auto allocation");
-            KLog_U3("  allocated ", sprite->definition->maxNumTile, " tiles in VRAM at ", newInd, ", remaining VRAM: ", VRAM_getFree(&vram));
-#endif // SPR_DEBUG
-
-            // can't allocate ?
-            if (newInd < 0)
-            {
-                // save status and return FALSE
-                sprite->status = status;
-
-#ifdef SPR_PROFIL
-                profil_time[PROFIL_SET_VRAM_OR_SPRIND] += getSubTick() - prof;
-#endif // SPR_PROFIL
-
-                return FALSE;
-            }
-        }
-        // just use the new value for index
-        else newInd = value;
-    }
-
-    // VRAM tile index changed ?
-    if ((oldAttribut & TILE_INDEX_MASK) != newInd)
-    {
-        sprite->attribut = (oldAttribut & TILE_ATTR_MASK) | newInd;
-        // need to update 'attribut' field of sprite table
-        status |= NEED_ST_ATTR_UPDATE;
-        // auto tile upload enabled ? --> need to re upload tile to new location
-        if (status & SPR_FLAG_AUTO_TILE_UPLOAD)
-            status |= NEED_TILES_UPLOAD;
-    }
-
-    // save status
-    sprite->status = status;
-
-#ifdef SPR_PROFIL
-    profil_time[PROFIL_SET_VRAM_OR_SPRIND] += getSubTick() - prof;
-#endif // SPR_PROFIL
-
-    return TRUE;
-}
-
-u16 SPR_setSpriteTableIndex(Sprite* sprite, s16 value)
-{
-#ifdef SPR_PROFIL
-    s32 prof = getSubTick();
-#endif // SPR_PROFIL
-
-    s16 newInd;
-    u16 status = sprite->status;
-    u16 num = sprite->definition->maxNumSprite;
-    VDPSprite* lastVDPSprite = NULL;
-
-    if (status & SPR_FLAG_AUTO_SPRITE_ALLOC)
-    {
-        // pass to manual allocation
-        if (value != -1)
-        {
-            // remove auto VDP sprite alloc flag
-            status &= ~SPR_FLAG_AUTO_SPRITE_ALLOC;
-            // release allocated VDP sprite
-            VDP_releaseSprites(sprite->VDPSpriteIndex, num);
-            // set manually the VDP sprite index
-            newInd = value;
-
-#ifdef SPR_DEBUG
-            KLog_U2("SPR_setSpriteTableIndex: #", getSpriteIndex(sprite), " passed to manual allocation, VDP Sprite index =", value);
-            KLog_U3("  released ", num, " VDP sprite(s) at ", sprite->VDPSpriteIndex, ", remaining VDP sprite = ", VDP_getAvailableSprites());
-#endif // SPR_DEBUG
-        }
-        // nothing to do --> return TRUE
-        else
-        {
-#ifdef SPR_PROFIL
-            profil_time[PROFIL_SET_VRAM_OR_SPRIND] += getSubTick() - prof;
-#endif // SPR_PROFIL
-
-            return TRUE;
-        }
-    }
-    else
-    {
-        // pass to auto allocation
-        if (value == -1)
-        {
-            // set auto VDP sprite alloc flag
-            status |= SPR_FLAG_AUTO_SPRITE_ALLOC;
-            // allocate VDP sprite
-            newInd = VDP_allocateSprites(num);
-
-#ifdef SPR_DEBUG
-            KLog_U1_("SPR_setSpriteTableIndex: #", getSpriteIndex(sprite), " passed to auto allocation");
-            KLog_U3("  allocated ", num, " VDP sprite(s) at ", newInd, ", remaining VDP sprite = ", VDP_getAvailableSprites());
-#endif // SPR_DEBUG
-
-            // can't allocate ?
-            if (newInd == -1)
-            {
-                // save status and return FALSE
-                sprite->status = status;
-
-#ifdef SPR_PROFIL
-                profil_time[PROFIL_SET_VRAM_OR_SPRIND] += getSubTick() - prof;
-#endif // SPR_PROFIL
-
-                return FALSE;
-            }
-
-            // get last allocated VDP sprite pointer
-            lastVDPSprite = lastAllocatedVDPSprite;
-        }
-        // just use the new value for index
-        else newInd = value;
-    }
-
-    // VDP sprite index changed ?
-    if (sprite->VDPSpriteIndex != newInd)
-    {
-        // set the VDP Sprite index for this sprite and do attached operation
-        setVDPSpriteIndex(sprite, newInd, num, lastVDPSprite);
-        // need to update complete sprite table infos
-        status |= NEED_ST_ALL_UPDATE;
-    }
-
-    // save status
-    sprite->status = status;
-
-#ifdef SPR_PROFIL
-    profil_time[PROFIL_SET_VRAM_OR_SPRIND] += getSubTick() - prof;
-#endif // SPR_PROFIL
-
-    return TRUE;
-}
-
-void SPR_setAutoTileUpload(Sprite* sprite, u16 value)
-{
-    if (value) sprite->status |= SPR_FLAG_AUTO_TILE_UPLOAD;
-    else sprite->status &= ~SPR_FLAG_AUTO_TILE_UPLOAD;
-}
-
-void SPR_setVisibility(Sprite* sprite, SpriteVisibility value)
-{
-#ifdef SPR_PROFIL
-    s32 prof = getSubTick();
-#endif // SPR_PROFIL
-
-    u16 status = sprite->status;
-
-    if (status & SPR_FLAG_AUTO_VISIBILITY)
-    {
-        switch(value)
-        {
-            case VISIBLE:
-                status &= ~(SPR_FLAG_AUTO_VISIBILITY | SPR_FLAG_FAST_AUTO_VISIBILITY | NEED_VISIBILITY_UPDATE);
-                status |= setVisibility(sprite, VISIBILITY_ON);
-                break;
-
-            case HIDDEN:
-                status &= ~(SPR_FLAG_AUTO_VISIBILITY | SPR_FLAG_FAST_AUTO_VISIBILITY | NEED_VISIBILITY_UPDATE);
-                status |= setVisibility(sprite, VISIBILITY_OFF);
-                break;
-
-            case AUTO_FAST:
-                // passed from slow to fast visibility compute method
-                if (!(status & SPR_FLAG_FAST_AUTO_VISIBILITY))
-                    status |= SPR_FLAG_FAST_AUTO_VISIBILITY | NEED_VISIBILITY_UPDATE;
-                break;
-
-            case AUTO_SLOW:
-                // passed from fast to slow visibility compute method
-                if (status & SPR_FLAG_FAST_AUTO_VISIBILITY)
-                {
-                    status &= ~SPR_FLAG_FAST_AUTO_VISIBILITY;
-                    status |= NEED_VISIBILITY_UPDATE;
-                }
-                break;
-        }
-    }
-    else
-    {
-        switch(value)
-        {
-            case VISIBLE:
-                status |= setVisibility(sprite, VISIBILITY_ON);
-                break;
-
-            case HIDDEN:
-                status |= setVisibility(sprite, VISIBILITY_OFF);
-                break;
-
-            case AUTO_FAST:
-                status |= SPR_FLAG_AUTO_VISIBILITY | SPR_FLAG_FAST_AUTO_VISIBILITY | NEED_VISIBILITY_UPDATE;
-                break;
-
-            case AUTO_SLOW:
-                status |= SPR_FLAG_AUTO_VISIBILITY | NEED_VISIBILITY_UPDATE;
-                break;
-        }
-    }
-
-    // update status
-    sprite->status = status;
-
-#ifdef SPR_PROFIL
-    profil_time[PROFIL_SET_VISIBILITY] += getSubTick() - prof;
-#endif // SPR_PROFIL
-}
-
-void SPR_setAlwaysVisible(Sprite* sprite, u16 value)
-{
-    if (value) SPR_setVisibility(sprite, VISIBLE);
-}
-
-void SPR_setNeverVisible(Sprite* sprite, u16 value)
-{
-    if (value) SPR_setVisibility(sprite, HIDDEN);
-}
-
-<<<<<<< HEAD
-bool SPR_computeVisibility(Sprite *sprite)
-=======
-u16 SPR_computeVisibility(Sprite* sprite)
->>>>>>> 3f784f91
-{
-    u16 status = sprite->status;
-
-    // update visibility if needed
-    if (status & NEED_VISIBILITY_UPDATE)
-        sprite->status = (status & ~NEED_VISIBILITY_UPDATE) | updateVisibility(sprite);
-
-    return (sprite->visibility)?TRUE:FALSE;
-}
-
-
-void SPR_clear()
-{
-#ifdef SPR_PROFIL
-    s32 prof = getSubTick();
-#endif // SPR_PROFIL
-
-    // save starter link
-    u8 linkSave = starter->link;
-
-    VDP_clearSprites();
-    VDP_updateSprites(1, TRUE);
-
-    // restore starter link
-    starter->link = linkSave;
-
-#ifdef SPR_PROFIL
-    profil_time[PROFIL_CLEAR] += getSubTick() - prof;
-#endif // SPR_PROFIL
-}
-
-void SPR_update()
-{
-#ifdef SPR_PROFIL
-    s32 prof = getSubTick();
-#endif // SPR_PROFIL
-
-    Sprite* sprite;
-
-#ifdef SPR_DEBUG
-    KLog_U1("----------------- SPR_update:  sprite number = ", spriteNum);
-#endif // SPR_DEBUG
-
-    // disable interrupts (we want to avoid DMA queue process when executing this method)
-    SYS_disableInts();
-
-#ifdef SPR_DEBUG
-    KLog_U1_("  Send sprites to DMA queue: ", highestVDPSpriteIndex + 1, " sprite(s) sent");
-#endif // SPR_DEBUG
-
-    const u16 sprNum = highestVDPSpriteIndex + 1;
-
-    // send sprites to VRAM using DMA queue (better to do it before sprite tiles upload to avoid being ignored by DMA queue)
-    DMA_queueDma(DMA_VRAM, (u32) vdpSpriteCacheQueue, VDP_SPRITE_TABLE, (sizeof(VDPSprite) / 2) * sprNum, 2);
-
-    // iterate over all sprites
-    sprite = firstSprite;
-    while(sprite)
-    {
-        u16 timer = sprite->timer;
-
-#ifdef SPR_DEBUG
-        char str1[32];
-        char str2[8];
-
-        intToHex(sprite->visibility, str2, 4);
-        strcpy(str1, " visibility = ");
-        strcat(str1, str2);
-
-        KLog_U2_("  processing sprite pos #", getSpriteIndex(sprite), " - timer = ", timer, str1);
-#endif // SPR_DEBUG
-
-        // handle frame animation
-        if (timer)
-        {
-            // timer elapsed --> next frame
-            if (--timer == 0) SPR_nextFrame(sprite);
-            // just update remaining timer
-            else sprite->timer = timer;
-        }
-
-        u16 status = sprite->status;
-
-        // trivial optimization
-        if (status & NEED_UPDATE)
-        {
-            // ! order is important !
-            if (status & NEED_FRAME_UPDATE)
-                status |= updateFrame(sprite);
-            if (status & NEED_VISIBILITY_UPDATE)
-                status |= updateVisibility(sprite);
-
-            // general processes done
-            status &= ~(NEED_FRAME_UPDATE | NEED_VISIBILITY_UPDATE);
-
-            // sprite not visible ?
-            if (!sprite->visibility)
-            {
-                // need to hide it ?
-                if (status & NEED_ST_VISIBILITY_UPDATE)
-                {
-                    // update position (and so visibility)
-                    updateSpriteTablePos(sprite);
-                    status &= ~(NEED_ST_POS_UPDATE | NEED_ST_VISIBILITY_UPDATE);
-                }
-            }
-            // only if sprite is visible
-            else
-            {
-                if (status & NEED_TILES_UPLOAD)
-                    loadTiles(sprite);
-
-                if (status & NEED_ST_POS_UPDATE)
-                {
-                    // not only position to update --> update whole table
-                    if (status & NEED_ST_ATTR_UPDATE)
-                        updateSpriteTableAll(sprite);
-                    else
-                        updateSpriteTablePos(sprite);
-                }
-                else if (status & NEED_ST_ATTR_UPDATE)
-                    updateSpriteTableAttr(sprite);
-
-                // tiles upload and sprite table done
-                status &= ~(NEED_TILES_UPLOAD | NEED_ST_ALL_UPDATE);
-            }
-
-            // processes done !
-            sprite->status = status;
-        }
-
-        // next sprite
-        sprite = sprite->next;
-    }
-
-    // VDP sprite cache is now updated, copy it to the queue cache copy
-    memcpy(vdpSpriteCacheQueue, vdpSpriteCache, sizeof(VDPSprite) * sprNum);
-
-    // reset unpack buffer address
-    unpackNext = unpackBuffer;
-
-    // re-enable interrupts
-    SYS_enableInts();
-
-#ifdef SPR_PROFIL
-    profil_time[PROFIL_UPDATE] += getSubTick() - prof;
-#endif // SPR_PROFIL
-}
-
-void SPR_logProfil()
-{
-#ifdef SPR_PROFIL
-    KLog("SPR Engine profiling ------------------------------------------------------");
-    KLog_U2x(4, "Alloc=", profil_time[PROFIL_ALLOCATE_SPRITE], " Release=", profil_time[PROFIL_RELEASE_SPRITE]);
-    KLog_U2x(4, "Add=", profil_time[PROFIL_ADD_SPRITE], " Remove=", profil_time[PROFIL_REMOVE_SPRITE]);
-    KLog_U2x(4, "Set Def.=", profil_time[PROFIL_SET_DEF], " Set Attr.=", profil_time[PROFIL_SET_ATTRIBUTE]);
-    KLog_U2x(4, "Set Anim & Frame=", profil_time[PROFIL_SET_ANIM_FRAME], " Set VRAM & Sprite Ind=", profil_time[PROFIL_SET_VRAM_OR_SPRIND]);
-    KLog_U2x(4, "Set Visibility=", profil_time[PROFIL_SET_VISIBILITY], "  Clear=", profil_time[PROFIL_CLEAR]);
-    KLog_U1x(4, "Sort Sprite list=", profil_time[PROFIL_SORT]);
-    KLog_U1x_(4, " Update all=", profil_time[PROFIL_UPDATE], " -------------");
-    KLog_U2x(4, "Update visibility=", profil_time[PROFIL_UPDATE_VISIBILITY], "  Update frame=", profil_time[PROFIL_UPDATE_FRAME]);
-    KLog_U2x(4, "Update vdp_spr_ind=", profil_time[PROFIL_UPDATE_VDPSPRIND], "  Update vis spr table=", profil_time[PROFIL_UPDATE_VISTABLE]);
-    KLog_U2x(4, "Update Sprite Table=", profil_time[PROFIL_UPDATE_SPRITE_TABLE], " Load Tiles=", profil_time[PROFIL_LOADTILES]);
-
-    // reset profil counters
-    memset(profil_time, 0, sizeof(profil_time));
-#endif // SPR_PROFIL
-}
-
-void SPR_logSprites()
-{
-    Sprite* sprite = firstSprite;
-
-    KLog_U1_("Num sprite = ", SPR_getNumActiveSprite(), " -----------------------------");
-    while(sprite)
-    {
-        logSprite(sprite);
-        sprite = sprite->next;
-    }
-}
-
-
-static void setVDPSpriteIndex(Sprite* sprite, u16 ind, u16 num, VDPSprite *last)
-{
-#ifdef SPR_PROFIL
-    s32 prof = getSubTick();
-#endif // SPR_PROFIL
-
-    Sprite* prev;
-    VDPSprite* vspr;
-
-#ifdef SPR_DEBUG
-    KLog_U2("setVDPSpriteIndex: sprite #", getSpriteIndex(sprite), "  new VDP Sprite index = ", ind);
-#endif // SPR_DEBUG
-
-    sprite->VDPSpriteIndex = ind;
-
-    // last VDP sprite pointer
-    vspr = last;
-    // not provided ?
-    if (vspr == NULL)
-    {
-        // compute it using the slow sprite list parsing
-        u16 remaining = num - 1;
-        vspr = &vdpSpriteCache[ind];
-
-        while(remaining--) vspr = &vdpSpriteCache[vspr->link];
-    }
-
-    // adjust VDP sprites links
-    prev = sprite->prev;
-    // do we have a previous sprite ?
-    if (prev)
-    {
-        // set next link using previous sprite next link
-        vspr->link = prev->lastVDPSprite->link;
-        // previous sprite next link now link to current sprite
-        prev->lastVDPSprite->link = ind;
-    }
-    else
-    {
-        // set next link using starter link
-        vspr->link = starter->link;
-        // adjust started link
-        starter->link = ind;
-    }
-
-    // set last VDP sprite pointer for this sprite
-    sprite->lastVDPSprite = vspr;
-
-#ifdef SPR_DEBUG
-    KLog_U1("  last VDP sprite = ", sprite->lastVDPSprite - vdpSpriteCache);
-#endif // SPR_DEBUG
-
-#ifdef SPR_PROFIL
-    profil_time[PROFIL_UPDATE_VDPSPRIND] += getSubTick() - prof;
-#endif // SPR_PROFIL
-}
-
-static u16 updateVisibility(Sprite* sprite)
-{
-#ifdef SPR_PROFIL
-    s32 prof = getSubTick();
-#endif // SPR_PROFIL
-
-    u16 visibility;
-    AnimationFrame* frame = sprite->frame;
-
-    // fast visibility computation ?
-    if (sprite->status & SPR_FLAG_FAST_AUTO_VISIBILITY)
-    {
-        const s16 x = sprite->x;
-        const s16 y = sprite->y;
-
-        // compute global visibility for sprite
-        if (((x + frame->w) > 0x80) && (x < (screenWidth + 0x80)) && ((y + frame->h) > 0x80) && (y < (screenHeight + 0x80)))
-            visibility = VISIBILITY_ON;
-        else
-            visibility = VISIBILITY_OFF;
-
-#ifdef SPR_DEBUG
-        KLog_S2("  updateVisibility (fast): global x=", x, " global y=", y);
-        KLog_S2("    frame w=", frame->w, " h=", frame->h);
-#endif // SPR_DEBUG
-    }
-    else
-    {
-        // xmin relative to sprite pos
-        const s16 xmin = 0x80 - sprite->x;
-        // ymin relative to sprite pos
-        const s16 ymin = 0x80 - sprite->y;
-        // xmax relative to sprite pos
-        const s16 xmax = screenWidth + xmin;
-        // ymax relative to sprite pos
-        const s16 ymax = screenHeight + ymin;
-        const s16 fw = frame->w;
-        const s16 fh = frame->h;
-
-#ifdef SPR_DEBUG
-        KLog_S2("  updateVisibility (slow): global x=", sprite->x, " global y=", sprite->y);
-        KLog_S2("    frame w=", fw, " h=", fh);
-        KLog_S4("    xmin=", xmin, " xmax=", xmax, " ymin=", ymin, " ymax=", ymax);
-#endif // SPR_DEBUG
-
-        // sprite is fully visible ? --> set all sprite visible
-        if ((xmin <= 0) && (xmax >= fw) && (ymin <= 0) && (ymax >= fh)) visibility = VISIBILITY_ON;
-        // sprite is fully hidden ? --> set all sprite to hidden
-        else if ((xmax < 0) || ((xmin - fw) > 0) || (ymax < 0) || ((ymin - fh) > 0)) visibility = VISIBILITY_OFF;
-        else
-        {
-            VDPSpriteInf** spritesInf;
-            u16 attr;
-            u16 num;
-
-            attr = sprite->attribut;
-            num = frame->numSprite;
-            // start from the last one
-            spritesInf = &(frame->vdpSpritesInf[num - 1]);
-            // adjust for HV flip
-            if (attr & TILE_ATTR_HFLIP_MASK) spritesInf += num;
-            if (attr & TILE_ATTR_VFLIP_MASK) spritesInf += num << 1;
-            visibility = 0;
-
-            while(num--)
-            {
-                VDPSpriteInf* spriteInf;
-                u16 size;
-                s16 x, y;
-                s16 w, h;
-
-                spriteInf = *spritesInf--;
-
-                // Y first to respect spriteInf field order
-                y = spriteInf->y;
-                size = spriteInf->size;
-                w = ((size & 0x0C) << 1) + 8;
-                h = ((size & 0x03) << 3) + 8;
-                x = spriteInf->x;
-
-    #ifdef SPR_DEBUG
-                KLog_S4("    spriteInf x=", spriteInf->x, " y=", spriteInf->y, " w=", w, " h=", h);
-                KLog_S3("    attr=", attr, " adjX=", x, " adjY=", y);
-    #endif // SPR_DEBUG
-
-                visibility <<= 1;
-
-                // compute visibility
-                if (((x + w) > xmin) && (x < xmax) && ((y + h) > ymin) && (y < ymax))
-                {
-                    visibility |= 1;
-
-    #ifdef SPR_DEBUG
-                    KLog("      visible");
-    #endif // SPR_DEBUG
-                }
-                else
-                {
-    #ifdef SPR_DEBUG
-                    KLog("      not visible");
-    #endif // SPR_DEBUG
-                }
-            }
-        }
-    }
-
-#ifdef SPR_DEBUG
-    KLog_U3("    Sprite at [", sprite->x - 0x80, ",", sprite->y - 0x80, "] visibility = ", visibility);
-#endif // SPR_DEBUG
-
-#ifdef SPR_PROFIL
-    profil_time[PROFIL_UPDATE_VISIBILITY] += getSubTick() - prof;
-#endif // SPR_PROFIL
-
-    // set the new computed visibility
-    return setVisibility(sprite, visibility);
-}
-
-static u16 setVisibility(Sprite* sprite, u16 newVisibility)
-{
-    // visibility changed ?
-    if (sprite->visibility != newVisibility)
-    {
-        // set new visibility info
-        sprite->visibility = newVisibility;
-
-        // need to recompute the visibility info in sprite table (and so fix other positions)
-        return NEED_ST_VISIBILITY_UPDATE | NEED_ST_POS_UPDATE;
-    }
-
-    return 0;
-}
-
-static u16 updateFrame(Sprite* sprite)
-{
-#ifdef SPR_PROFIL
-    s32 prof = getSubTick();
-#endif // SPR_PROFIL
-
-#ifdef SPR_DEBUG
-    KLog_U1("  updateFrame: sprite #", getSpriteIndex(sprite));
-#endif // SPR_DEBUG
-
-    // init timer for this frame (+1 as we update animation before sending to VDP)
-    if ((sprite->timer = sprite->frame->timer))
-        sprite->timer++;
-
-    // get status
-    u16 status = sprite->status;
-
-    // require tile data upload
-    if (status & SPR_FLAG_AUTO_TILE_UPLOAD)
-        status |= NEED_TILES_UPLOAD;
-    // require visibility update
-    if (status & SPR_FLAG_AUTO_VISIBILITY)
-        status |= NEED_VISIBILITY_UPDATE;
-
-    u16 numSpriteFrame = sprite->frame->numSprite;
-
-    // number of VDP sprite to use for the current frame changed ?
-    if (sprite->frameNumSprite != numSpriteFrame)
-    {
-        sprite->frameNumSprite = numSpriteFrame;
-        // need to udpate sprite table visibility info (and so fix others positions)
-        status |= NEED_ST_VISIBILITY_UPDATE | NEED_ST_POS_UPDATE;
-    }
-
-#ifdef SPR_PROFIL
-    profil_time[PROFIL_UPDATE_FRAME] += getSubTick() - prof;
-#endif // SPR_PROFIL
-
-    // need to update all sprite table
-    return status | NEED_ST_ALL_UPDATE;
-}
-
-static void updateSpriteTableAll(Sprite* sprite)
-{
-#ifdef SPR_PROFIL
-    s32 prof = getSubTick();
-#endif // SPR_PROFIL
-
-    AnimationFrame* frame;
-    VDPSpriteInf** spritesInf;
-    VDPSprite* vdpSprite;
-    u16 attr;
-    u16 num;
-    u16 visibility;
-
-    visibility = sprite->visibility;
-    frame = sprite->frame;
-    attr = sprite->attribut;
-    num = frame->numSprite;
-    spritesInf = frame->vdpSpritesInf;
-    if (attr & TILE_ATTR_HFLIP_MASK) spritesInf += num;
-    if (attr & TILE_ATTR_VFLIP_MASK) spritesInf += num << 1;
-    vdpSprite = &vdpSpriteCache[sprite->VDPSpriteIndex];
-
-    while(num--)
-    {
-        VDPSpriteInf* spriteInf = *spritesInf++;
-
-        // Y first to respect VDP field order
-        if (visibility & 1) vdpSprite->y = sprite->y + spriteInf->y;
-        else vdpSprite->y = 0;
-        vdpSprite->size = spriteInf->size;
-        vdpSprite->attribut = attr;
-        vdpSprite->x = sprite->x + spriteInf->x;
-
-        // increment tile index in attribut field
-        attr += spriteInf->numTile;
-        // next VDP sprite
-        visibility >>= 1;
-        vdpSprite = &vdpSpriteCache[vdpSprite->link];
-    }
-
-#ifdef SPR_DEBUG
-    {
-        u16 ind = sprite->VDPSpriteIndex;
-        u16 i = sprite->definition->maxNumSprite;
-        while(i--)
-        {
-            logVDPSprite(ind);
-            // get next sprite
-            ind = vdpSpriteCache[ind].link;
-        }
-    }
-#endif // SPR_DEBUG
-
-
-#ifdef SPR_PROFIL
-    profil_time[PROFIL_UPDATE_SPRITE_TABLE] += getSubTick() - prof;
-#endif // SPR_PROFIL
-}
-
-static void updateSpriteTablePos(Sprite* sprite)
-{
-#ifdef SPR_PROFIL
-    s32 prof = getSubTick();
-#endif // SPR_PROFIL
-
-    AnimationFrame* frame;
-    VDPSpriteInf** spritesInf;
-    VDPSprite* vdpSprite;
-    u16 attr;
-    u16 num;
-    u16 visibility;
-
-    visibility = sprite->visibility;
-    frame = sprite->frame;
-    attr = sprite->attribut;
-    num = frame->numSprite;
-    spritesInf = frame->vdpSpritesInf;
-    if (attr & TILE_ATTR_HFLIP_MASK) spritesInf += num;
-    if (attr & TILE_ATTR_VFLIP_MASK) spritesInf += num << 1;
-    vdpSprite = &vdpSpriteCache[sprite->VDPSpriteIndex];
-
-    while(num--)
-    {
-        VDPSpriteInf* spriteInf = *spritesInf++;
-
-        // Y first to respect VDP field order
-        if (visibility & 1) vdpSprite->y = sprite->y + spriteInf->y;
-        else vdpSprite->y = 0;
-        vdpSprite->x = sprite->x + spriteInf->x;
-
-        // pass to next VDP sprite
-        visibility >>= 1;
-        vdpSprite = &vdpSpriteCache[vdpSprite->link];
-    }
-
-#ifdef SPR_DEBUG
-    {
-        u16 ind = sprite->VDPSpriteIndex;
-        u16 i = sprite->definition->maxNumSprite;
-        while(i--)
-        {
-            logVDPSprite(ind);
-            // get next sprite
-            ind = vdpSpriteCache[ind].link;
-        }
-    }
-#endif // SPR_DEBUG
-
-#ifdef SPR_PROFIL
-    profil_time[PROFIL_UPDATE_SPRITE_TABLE] += getSubTick() - prof;
-#endif // SPR_PROFIL
-}
-
-static void updateSpriteTableAttr(Sprite* sprite)
-{
-#ifdef SPR_PROFIL
-    s32 prof = getSubTick();
-#endif // SPR_PROFIL
-
-    AnimationFrame* frame;
-    VDPSpriteInf** spritesInf;
-    VDPSprite* vdpSprite;
-    u16 attr;
-    u16 num;
-
-    frame = sprite->frame;
-    attr = sprite->attribut;
-    num = frame->numSprite;
-    spritesInf = frame->vdpSpritesInf;
-    vdpSprite = &vdpSpriteCache[sprite->VDPSpriteIndex];
-
-#ifdef SPR_DEBUG
-    KLog_U3("  updateSpriteTableAttr_allVisible: numSprite=", frame->numSprite, " visibility=", sprite->visibility, " VDPSprIndex=", sprite->VDPSpriteIndex);
-#endif // SPR_DEBUG
-
-    while(num--)
-    {
-        VDPSpriteInf* spriteInf = *spritesInf++;
-
-        vdpSprite->attribut = attr;
-
-        // increment tile index in attribut field
-        attr += spriteInf->numTile;
-        // pass to next VDP sprite
-        vdpSprite = &vdpSpriteCache[vdpSprite->link];
-    }
-
-#ifdef SPR_DEBUG
-    {
-        u16 ind = sprite->VDPSpriteIndex;
-        u16 i = sprite->definition->maxNumSprite;
-        while(i--)
-        {
-            logVDPSprite(ind);
-            // get next sprite
-            ind = vdpSpriteCache[ind].link;
-        }
-    }
-#endif // SPR_DEBUG
-
-#ifdef SPR_PROFIL
-    profil_time[PROFIL_UPDATE_SPRITE_TABLE] += getSubTick() - prof;
-#endif // SPR_PROFIL
-}
-
-static void loadTiles(Sprite* sprite)
-{
-#ifdef SPR_PROFIL
-    s32 prof = getSubTick();
-#endif // SPR_PROFIL
-
-    TileSet* tileset = sprite->frame->tileset;
-    u16 compression = tileset->compression;
-    u16 lenInWord = (tileset->numTile * 32) / 2;
-
-    // TODO: separate tileset per VDP sprite and only unpack/upload visible VDP sprite (using visibility) to VRAM
-
-    // need unpacking ?
-    if (compression != COMPRESSION_NONE)
-    {
-        // unpack
-        unpack(compression, (u8*) tileset->tiles, unpackNext);
-        // queue DMA operation to transfert unpacked data to VRAM
-        DMA_queueDma(DMA_VRAM, (u32) unpackNext, (sprite->attribut & TILE_INDEX_MASK) * 32, lenInWord, 2);
-
-#ifdef SPR_DEBUG
-        char str1[32];
-        char str2[8];
-
-        intToHex((u32) unpackNext, str2, 4);
-        strcpy(str1, " at ");
-        strcat(str1, str2);
-
-        KLog_U1_("  loadTiles: unpack tileset, numTile= ", tileset->numTile, str1);
-        KLog_U2("    Queue DMA: to=", (sprite->attribut & TILE_INDEX_MASK) * 32, " size in word=", lenInWord);
-#endif // SPR_DEBUG
-
-        // update unpacking address
-        unpackNext += lenInWord * 2;
-    }
-    // just queue DMA operation to transfert tileset data to VRAM
-    else
-    {
-        DMA_queueDma(DMA_VRAM, (u32) tileset->tiles, (sprite->attribut & TILE_INDEX_MASK) * 32, lenInWord, 2);
-
-#ifdef SPR_DEBUG
-        KLog_U3("  loadTiles - queue DMA: from=", (u32) tileset->tiles, " to=", (sprite->attribut & TILE_INDEX_MASK) * 32, " size in word=", lenInWord);
-#endif // SPR_DEBUG
-    }
-
-#ifdef SPR_PROFIL
-    profil_time[PROFIL_LOADTILES] += getSubTick() - prof;
-#endif // SPR_PROFIL
-}
-
-static Sprite* sortSprite(Sprite* sprite)
-{
-#ifdef SPR_PROFIL
-    s32 prof = getSubTick();
-#endif // SPR_PROFIL
-
-    Sprite* const prev = sprite->prev;
-    Sprite* const next = sprite->next;
-    Sprite* s;
-
-    // cache sprite depth coordinate
-    const s16 sdepth = sprite->depth;
-
-#ifdef SPR_DEBUG
-    KLog_U2("Start depth compare for sprite #", getSpriteIndex(sprite), " VDP Sprite Ind=", sprite->VDPSpriteIndex);
-#endif // SPR_DEBUG
-
-    // find position forward first
-    s = next;
-    while(s && (s->depth < sdepth)) s = s->next;
-    // position changed ? --> insert sprite after s->prev (as s is pointing on 'next')
-    if (s != next) moveAfter(s?s->prev:lastSprite, sprite);
-    else
-    {
-        // try to find position backward then
-        s = prev;
-        while(s && (s->depth > sdepth)) s = s->prev;
-        // position changed ? --> insert sprite after s
-        if (s != prev) moveAfter(s, sprite);
-    }
-
-#ifdef SPR_DEBUG
-    if (s) KLog_U1("Position for sprite = ", getSpriteIndex(s) + 1);
-    else KLog_U1("Position for sprite = ", 0);
-#endif // SPR_DEBUG
-
-
-#ifdef SPR_PROFIL
-    profil_time[PROFIL_SORT] += getSubTick() - prof;
-#endif // SPR_PROFIL
-
-    // return prev just for convenience on full sorting
-    return prev;
-}
-
-static void moveAfter(Sprite* pos, Sprite* sprite)
-{
-    Sprite* prev = sprite->prev;
-    Sprite* next = sprite->next;
-
-#ifdef SPR_DEBUG
-    if (pos) KLog_U2("Insert #", getSpriteIndex(sprite), "  after #", getSpriteIndex(pos));
-    else KLog_U1_("Insert #", getSpriteIndex(sprite), "  at #0");
-#endif // SPR_DEBUG
-
-    // we first remove the sprite from its current position
-    if (prev)
-    {
-        prev->next = next;
-        if (next)
-        {
-            next->prev = prev;
-            // fix sprite link from previous sprite
-            prev->lastVDPSprite->link = next->VDPSpriteIndex;
-        }
-        else
-        {
-            lastSprite = prev;
-            // fix sprite link from previous sprite
-            prev->lastVDPSprite->link = 0;
-        }
-    }
-    else
-    {
-        // 'next' become the first sprite
-        firstSprite = next;
-        if (next)
-        {
-            next->prev = prev;
-            // fix sprite link from previous sprite
-            starter->link = next->VDPSpriteIndex;
-        }
-        else
-        {
-            // no more sprite (both firstSprite and lastSprite == NULL)
-            lastSprite = prev;
-            // fix sprite link from previous sprite
-            starter->link = 0;
-        }
-    }
-
-    // then we re-insert after 'pos'
-    if (pos)
-    {
-        next = pos->next;
-        sprite->next = next;
-        sprite->prev = pos;
-        if (next) next->prev = sprite;
-        else lastSprite = sprite;
-        pos->next = sprite;
-        // fix sprite link
-        sprite->lastVDPSprite->link = pos->lastVDPSprite->link;
-        pos->lastVDPSprite->link = sprite->VDPSpriteIndex;
-    }
-    // or we insert before 'firstSprite' (become the new first sprite)
-    else
-    {
-        sprite->next = firstSprite;
-        sprite->prev = NULL;
-        // sprite become the preceding sprite of previous first sprite
-        if (firstSprite) firstSprite->prev = sprite;
-        // no previous first sprite ? --> sprite becomes last sprite then
-        else lastSprite = sprite;
-        // sprite become first sprite
-        firstSprite = sprite;
-        // fix sprite link
-        sprite->lastVDPSprite->link = starter->link;
-        starter->link = sprite->VDPSpriteIndex;
-    }
-}
-
-static u16 getSpriteIndex(Sprite* sprite)
-{
-    u16 res = 0;
-    Sprite* s = firstSprite;
-
-    while(s != sprite)
-    {
-        s = s->next;
-        res++;
-    }
-
-    return res;
-}
-
-static void logSprite(Sprite* sprite)
-{
-    KLog_U2("Sprite #", getSpriteIndex(sprite), " ------------- status=", sprite->status);
-    KLog_U3("animInd=", sprite->animInd, " seqInd=", sprite->seqInd, " frameInd=", sprite->frameInd);
-    KLog_S4("attribut=", sprite->attribut, " x=", sprite->x, " y=", sprite->y, " depth=", sprite->depth);
-    KLog_U3("visibility=", sprite->visibility, " timer=", sprite->timer, " frameNumSpr=", sprite->frameNumSprite);
-    KLog_U2("VDPSpriteInd=", sprite->VDPSpriteIndex, " link=", sprite->lastVDPSprite->link);
-    KLog_U2("prev=", (sprite->prev==NULL)?128:getSpriteIndex(sprite->prev), " next=", (sprite->next==NULL)?128:getSpriteIndex(sprite->next));
-}
+#include "config.h"
+#include "types.h"
+
+#include "sprite_eng.h"
+
+#include "sys.h"
+#include "vdp.h"
+#include "vdp_spr.h"
+#include "dma.h"
+#include "memory.h"
+#include "vram.h"
+#include "tools.h"
+
+#include "kdebug.h"
+#include "string.h"
+#include "timer.h"
+
+
+//#define SPR_DEBUG
+//#define SPR_PROFIL
+
+#ifdef SPR_DEBUG
+    // force LIB_DEBUG
+    #define LIB_DEBUG   1
+#endif // SPR_DEBUG
+
+
+// internals
+#define VISIBILITY_ON                       0xFFFF
+#define VISIBILITY_OFF                      0x0000
+
+#define ALLOCATED                           0x8000
+
+#define NEED_ST_ATTR_UPDATE                 0x0001
+#define NEED_ST_POS_UPDATE                  0x0002
+#define NEED_ST_VISIBILITY_UPDATE           0x0004
+#define NEED_ST_ALL_UPDATE                  (NEED_ST_ATTR_UPDATE | NEED_ST_POS_UPDATE | NEED_ST_VISIBILITY_UPDATE)
+
+#define NEED_VISIBILITY_UPDATE              0x0010
+#define NEED_FRAME_UPDATE                   0x0020
+#define NEED_TILES_UPLOAD                   0x0040
+
+#define NEED_UPDATE                         0x00FF
+
+
+// shared from vdp_spr.c unit
+extern VDPSprite* lastAllocatedVDPSprite;
+
+
+// forward
+static Sprite* allocateSprite(u16 head);
+//static Sprite** allocateSprites(Sprite** sprites, u16 num);
+static bool releaseSprite(Sprite* sprite);
+//static void releaseSprites(Sprite** sprites, u16 num);
+
+static void setVDPSpriteIndex(Sprite* sprite, u16 ind, u16 num, VDPSprite *last);
+static bool updateVisibility(Sprite* sprite);
+static u16 setVisibility(Sprite* sprite, u16 visibility);
+static u16 updateFrame(Sprite* sprite);
+
+static void updateSpriteTableAll(Sprite* sprite);
+static void updateSpriteTablePos(Sprite* sprite);
+static void updateSpriteTableAttr(Sprite* sprite);
+static void loadTiles(Sprite* sprite);
+static Sprite* sortSprite(Sprite* sprite);
+static void moveAfter(Sprite* pos, Sprite* sprite);
+static u16 getSpriteIndex(Sprite* sprite);
+static void logSprite(Sprite* sprite);
+
+// starter VDP sprite - never visible (used for sprite sorting)
+static VDPSprite* starter;
+
+// allocated bank of sprites for the Sprite Engine
+static Sprite* spritesBank = NULL;
+// maximum number of sprite (number of allocated sprites for the Sprite Engine)
+static u16 spritesBankSize;
+
+// used for sprite allocation
+static Sprite** allocStack;
+// point on top of the allocation stack (first available sprite)
+static Sprite** free;
+
+// pointer on first and last active sprite in the linked list
+Sprite* firstSprite;
+Sprite* lastSprite;
+
+static u8* unpackBuffer;
+static u8* unpackNext;
+static VRAMRegion vram;
+
+
+#ifdef SPR_PROFIL
+
+#define PROFIL_ALLOCATE_SPRITE          0
+#define PROFIL_RELEASE_SPRITE           1
+#define PROFIL_ADD_SPRITE               2
+#define PROFIL_REMOVE_SPRITE            3
+#define PROFIL_SET_DEF                  4
+#define PROFIL_SET_ATTRIBUTE            5
+#define PROFIL_SET_ANIM_FRAME           6
+#define PROFIL_SET_VRAM_OR_SPRIND       7
+#define PROFIL_SET_VISIBILITY           8
+#define PROFIL_CLEAR                    9
+#define PROFIL_UPDATE                   10
+#define PROFIL_UPDATE_VISIBILITY        11
+#define PROFIL_SET_VIS_INT              12
+#define PROFIL_UPDATE_FRAME             13
+#define PROFIL_UPDATE_VDPSPRIND         14
+#define PROFIL_UPDATE_VISTABLE          15
+#define PROFIL_UPDATE_SPRITE_TABLE      16
+#define PROFIL_LOADTILES                17
+#define PROFIL_SORT                     18
+#define PROFIL_VRAM_DEFRAG              19
+
+static u32 profil_time[20];
+#endif
+
+
+void SPR_initEx(u16 maxSprite, u16 vramSize, u16 unpackBufferSize)
+{
+    u16 adjMax;
+    u16 index;
+    u16 size;
+
+    // already initialized --> end it first
+    if (SPR_isInitialized()) SPR_end();
+
+    // don't allow more than 128 sprites max
+    adjMax = maxSprite?min(128, maxSprite):40;
+
+    // alloc sprites bank
+    spritesBank = MEM_alloc(adjMax * sizeof(Sprite));
+    spritesBankSize = adjMax;
+    // allocation stack
+    allocStack = MEM_alloc(adjMax * sizeof(Sprite*));
+    // alloc sprite tile unpack buffer
+    unpackBuffer = MEM_alloc(((unpackBufferSize?unpackBufferSize:256) * 32) + 1024);
+
+    size = vramSize?vramSize:384;
+    // get start tile index for sprite data (reserve VRAM area just before system font)
+    index = TILE_FONTINDEX - size;
+
+    // and create a VRAM region for sprite tile allocation
+    VRAM_createRegion(&vram, index, size);
+
+#if (LIB_DEBUG != 0)
+    KLog("Sprite engine initialized !");
+    KLog_U1("  maxSprite: ", adjMax);
+    KLog_U1("  unpack buffer size:", (unpackBufferSize?unpackBufferSize:256) * 32);
+    KLog_U2_("  VRAM region: [", index, " - ", index + (size - 1), "]");
+#endif // LIB_DEBUG
+
+    // reset
+    SPR_reset();
+}
+
+void SPR_init()
+{
+    SPR_initEx(80, 512, 384);
+}
+
+void SPR_end()
+{
+    if (SPR_isInitialized())
+    {
+        // reset and clear VDP sprite
+        VDP_resetSprites();
+        VDP_updateSprites(1, TRUE);
+
+        // release memory
+        MEM_free(spritesBank);
+        spritesBank = NULL;
+        spritesBankSize = 0;
+        MEM_free(allocStack);
+        allocStack = NULL;
+        MEM_free(unpackBuffer);
+        unpackBuffer = NULL;
+
+        VRAM_releaseRegion(&vram);
+    }
+
+#if (LIB_DEBUG != 0)
+    KLog("Sprite engine ended !");
+#endif
+}
+
+bool SPR_isInitialized()
+{
+    return (spritesBank != NULL);
+}
+
+void SPR_reset()
+{
+    u16 i;
+
+    // release and clear sprites data
+    memset(spritesBank, 0, sizeof(Sprite) * spritesBankSize);
+
+    // reset allocation stack
+    for(i = 0; i < spritesBankSize; i++)
+        allocStack[i] = &spritesBank[i];
+    // init free position
+    free = &allocStack[spritesBankSize];
+
+    // no active sprites
+    firstSprite = NULL;
+    lastSprite = NULL;
+    // reset unpack pointer
+    unpackNext = unpackBuffer;
+
+    // clear VRAM region
+    VRAM_clearRegion(&vram);
+    // reset VDP sprite (allocation and display)
+    VDP_resetSprites();
+
+    // we reserve sprite 0 for sorting (cannot be used for display)
+    starter = &vdpSpriteCache[VDP_allocateSprites(1)];
+    // hide it
+    starter->y = 0;
+
+#ifdef SPR_PROFIL
+    memset(profil_time, 0, sizeof(profil_time));
+#endif // SPR_PROFIL
+
+#if (LIB_DEBUG != 0)
+    KLog("Sprite engine reset");
+    KLog_U1("  VRAM region free: ", VRAM_getFree(&vram));
+    KLog_U1("  Available VDP sprites: ", VDP_getAvailableSprites());
+#endif // LIB_DEBUG
+}
+
+
+static Sprite* allocateSprite(u16 head)
+{
+    Sprite* result;
+
+    // enough sprite remaining ?
+    if (free == allocStack)
+    {
+#if (LIB_DEBUG != 0)
+        KLog("SPR_internalAllocateSprite(): failed - no more available sprite !");
+#endif
+
+        return NULL;
+    }
+
+#if (LIB_DEBUG != 0)
+    KLog_U1("SPR_internalAllocateSprite(): success - allocating sprite at pos ", free[-1] - spritesBank);
+#endif // LIB_DEBUG
+
+    // allocate
+    result = *--free;
+
+    if (head)
+    {
+        // add the new sprite at the beginning of the chained list
+        if (firstSprite) firstSprite->prev = result;
+        result->prev = NULL;
+        result->next = firstSprite;
+        // update first and last sprite
+        if (lastSprite == NULL) lastSprite = result;
+        firstSprite = result;
+    }
+    else
+    {
+        // add the new sprite at the end of the chained list
+        if (lastSprite) lastSprite->next = result;
+        result->prev = lastSprite;
+        result->next = NULL;
+        // update first and last sprite
+        if (firstSprite == NULL) firstSprite = result;
+        lastSprite = result;
+    }
+
+    // mark as allocated --> this is done after allocate call, not needed here
+    // result->status = ALLOCATED;
+
+    return result;
+}
+
+static bool releaseSprite(Sprite* sprite)
+{
+#ifdef SPR_PROFIL
+    s32 prof = getSubTick();
+#endif // SPR_PROFIL
+
+    // really allocated ?
+    if (sprite->status & ALLOCATED)
+    {
+        Sprite* prev;
+        Sprite* next;
+        VDPSprite* lastVDPSprite;
+
+#if (LIB_DEBUG != 0)
+        KLog_U1("SPR_internalReleaseSprite: success - released sprite at pos ", sprite - spritesBank);
+#endif // LIB_DEBUG
+
+        // release sprite
+        *free++ = sprite;
+
+        // remove sprite from chained list
+        prev = sprite->prev;
+        next = sprite->next;
+
+        // get the last VDP sprite to link from
+        if (prev)
+        {
+            lastVDPSprite = prev->lastVDPSprite;
+            prev->next = next;
+        }
+        else
+        {
+            lastVDPSprite = starter;
+            // update first sprite
+            firstSprite = next;
+        }
+        // get the next VDP Sprite index to link to
+        if (next)
+        {
+            lastVDPSprite->link = next->VDPSpriteIndex;
+            next->prev = prev;
+        }
+        else
+        {
+            lastVDPSprite->link = 0;
+            // update last sprite
+            lastSprite = prev;
+        }
+
+        // not anymore allocated
+        sprite->status &= ~ALLOCATED;
+
+#ifdef SPR_PROFIL
+        profil_time[PROFIL_RELEASE_SPRITE] += getSubTick() - prof;
+#endif // SPR_PROFIL
+
+        return TRUE;
+    }
+
+#if (LIB_DEBUG != 0)
+    KLog_U1_("SPR_internalReleaseSprite: failed - sprite at pos ", sprite - spritesBank, " is not allocated !");
+#endif // LIB_DEBUG
+
+#ifdef SPR_PROFIL
+    profil_time[PROFIL_RELEASE_SPRITE] += getSubTick() - prof;
+#endif // SPR_PROFIL
+
+    return FALSE;
+}
+
+Sprite* SPR_addSpriteEx(const SpriteDefinition* spriteDef, s16 x, s16 y, u16 attribut, u16 spriteIndex, u16 flags)
+{
+#ifdef SPR_PROFIL
+    s32 prof = getSubTick();
+#endif // SPR_PROFIL
+
+    s16 ind;
+    u16 numVDPSprite;
+    Sprite* sprite;
+    VDPSprite* lastVDPSprite;
+
+    // allocate new sprite
+    sprite = allocateSprite(flags & SPR_FLAG_INSERT_HEAD);
+
+    // can't allocate --> return NULL
+    if (!sprite)
+    {
+#if (LIB_DEBUG != 0)
+        KDebug_Alert("SPR_addSpriteEx failed: max sprite number reached !");
+#endif
+
+        return NULL;
+    }
+
+    sprite->status = ALLOCATED | (flags & SPR_FLAGS_MASK);
+
+#ifdef SPR_DEBUG
+    KLog_U2("SPR_addSpriteEx: added sprite #", getSpriteIndex(sprite), " - internal position = ", sprite - spritesBank);
+#endif // SPR_DEBUG
+
+    // auto visibility ?
+    if (flags & SPR_FLAG_AUTO_VISIBILITY) sprite->visibility = 0;
+    // otherwise we set it to visible by default
+    else sprite->visibility = VISIBILITY_ON;
+    // initialized with specified flags
+    sprite->definition = spriteDef;
+    sprite->frame = NULL;
+    sprite->animInd = -1;
+    sprite->frameInd = -1;
+    sprite->seqInd = -1;
+    sprite->x = x + 0x80;
+    sprite->y = y + 0x80;
+    // depending sprite position (first or last) we set its default depth
+    if (flags & SPR_FLAG_INSERT_HEAD) sprite->depth = SPR_MIN_DEPTH;
+    else sprite->depth = SPR_MAX_DEPTH;
+    sprite->frameNumSprite = 0;
+
+    numVDPSprite = spriteDef->maxNumSprite;
+
+    // auto VDP sprite alloc enabled ?
+    if (flags & SPR_FLAG_AUTO_SPRITE_ALLOC)
+    {
+        // allocate VDP sprite
+        ind = VDP_allocateSprites(numVDPSprite);
+        // not enough --> release sprite and return NULL
+        if (ind == -1)
+        {
+            releaseSprite(sprite);
+            return NULL;
+        }
+
+#ifdef SPR_DEBUG
+        KLog_U3("  allocated ", numVDPSprite, " VDP sprite(s) at ", ind, ", remaining VDP sprite = ", VDP_getAvailableSprites());
+#endif // SPR_DEBUG
+
+        // get last VDP sprite pointer
+        lastVDPSprite = lastAllocatedVDPSprite;
+    }
+    else
+    {
+        // use given sprite index
+        ind = spriteIndex;
+        // need to compute last VDP sprite pointer
+        lastVDPSprite = NULL;
+    }
+
+    // set the VDP Sprite index for this sprite and do attached operation
+    setVDPSpriteIndex(sprite, ind, numVDPSprite, lastVDPSprite);
+
+    // auto VRAM alloc enabled ?
+    if (flags & SPR_FLAG_AUTO_VRAM_ALLOC)
+    {
+        // allocate VRAM
+        ind = VRAM_alloc(&vram, spriteDef->maxNumTile);
+        // not enough --> release sprite and return NULL
+        if (ind < 0)
+        {
+            // release allocated VDP sprites
+            if (flags & SPR_FLAG_AUTO_SPRITE_ALLOC)
+                VDP_releaseSprites(sprite->VDPSpriteIndex, numVDPSprite);
+
+            releaseSprite(sprite);
+            return NULL;
+        }
+
+        // set VRAM index and preserve specific attributs from parameter
+        sprite->attribut = ind | (attribut & TILE_ATTR_MASK);
+
+#ifdef SPR_DEBUG
+        KLog_U3("  allocated ", spriteDef->maxNumTile, " tiles in VRAM at ", ind, ", remaining VRAM: ", VRAM_getFree(&vram));
+#endif // SPR_DEBUG
+    }
+    // just use the given attribut
+    else sprite->attribut = attribut;
+
+    // set anim and frame to 0
+    SPR_setAnimAndFrame(sprite, 0, 0);
+
+#ifdef SPR_PROFIL
+    profil_time[PROFIL_ADD_SPRITE] += getSubTick() - prof;
+#endif // SPR_PROFIL
+
+    return sprite;
+}
+
+Sprite* SPR_addSprite(const SpriteDefinition* spriteDef, s16 x, s16 y, u16 attribut)
+{
+    return SPR_addSpriteEx(spriteDef, x, y, attribut, 0,
+                            SPR_FLAG_AUTO_VRAM_ALLOC | SPR_FLAG_AUTO_SPRITE_ALLOC | SPR_FLAG_AUTO_TILE_UPLOAD);
+}
+
+Sprite* SPR_addSpriteExSafe(const SpriteDefinition* spriteDef, s16 x, s16 y, u16 attribut, u16 spriteIndex, u16 flags)
+{
+    Sprite* result = SPR_addSpriteEx(spriteDef, x, y, attribut, spriteIndex, flags);
+
+    // allocation failed ?
+    if (result == NULL)
+    {
+        // try to defragment VRAM, it can help
+        SPR_defragVRAM();
+        // VRAM is now defragmented, so allocation should pass this time
+        result = SPR_addSpriteEx(spriteDef, x, y, attribut, spriteIndex, flags);
+    }
+
+    return result;
+}
+
+Sprite* SPR_addSpriteSafe(const SpriteDefinition* spriteDef, s16 x, s16 y, u16 attribut)
+{
+    Sprite* result = SPR_addSprite(spriteDef, x, y, attribut);
+
+    // allocation failed ?
+    if (result == NULL)
+    {
+        // try to defragment VRAM, it can help
+        SPR_defragVRAM();
+        // VRAM is now defragmented, so allocation should pass this time
+        result = SPR_addSprite(spriteDef, x, y, attribut);
+    }
+
+    return result;
+}
+
+void SPR_releaseSprite(Sprite* sprite)
+{
+#ifdef SPR_PROFIL
+    s32 prof = getSubTick();
+#endif // SPR_PROFIL
+
+#ifdef SPR_DEBUG
+    KLog_U2("SPR_releaseSprite: releasing sprite #", getSpriteIndex(sprite), " - internal position = ", sprite - spritesBank);
+#endif // SPR_DEBUG
+
+    // release sprite
+    if (!releaseSprite(sprite))
+    {
+#ifdef SPR_PROFIL
+        profil_time[PROFIL_REMOVE_SPRITE] += getSubTick() - prof;
+#endif // SPR_PROFIL
+
+        return;
+    }
+
+    u16 status = sprite->status;
+
+    // auto VDP sprite alloc enabled --> release VDP sprite(s)
+    if (status & SPR_FLAG_AUTO_SPRITE_ALLOC)
+    {
+        VDP_releaseSprites(sprite->VDPSpriteIndex, sprite->definition->maxNumSprite);
+
+#ifdef SPR_DEBUG
+        KLog_U3("  released ", sprite->definition->maxNumSprite, " VDP sprite(s) at ", sprite->VDPSpriteIndex, ", remaining VDP sprite = ", VDP_getAvailableSprites());
+#endif // SPR_DEBUG
+    }
+    // auto VRAM alloc enabled --> release VRAM area allocated for this sprite
+    if (status & SPR_FLAG_AUTO_VRAM_ALLOC)
+    {
+        VRAM_free(&vram, sprite->attribut & TILE_INDEX_MASK);
+
+#ifdef SPR_DEBUG
+        KLog_U3("  released ", sprite->definition->maxNumTile, " tiles in VRAM at ", sprite->attribut & TILE_INDEX_MASK, ", remaining VRAM: ", VRAM_getFree(&vram));
+#endif // SPR_DEBUG
+    }
+
+#ifdef SPR_PROFIL
+    profil_time[PROFIL_REMOVE_SPRITE] += getSubTick() - prof;
+#endif // SPR_PROFIL
+}
+
+u16 SPR_getNumActiveSprite()
+{
+    return &allocStack[spritesBankSize] - free;
+}
+
+void SPR_defragVRAM()
+{
+#ifdef SPR_PROFIL
+    s32 prof = getSubTick();
+#endif // SPR_PROFIL
+
+    Sprite* sprite;
+
+    // release all VRAM region
+    VRAM_clearRegion(&vram);
+
+    // iterate over all sprites to re-allocate auto allocated VRAM
+    sprite = firstSprite;
+    while(sprite)
+    {
+        u16 status = sprite->status;
+
+        // sprite is using auto VRAM allocation ?
+        if (status & SPR_FLAG_AUTO_VRAM_ALLOC)
+        {
+            // re-allocate VRAM for this sprite (can't fail here)
+            const u16 ind = VRAM_alloc(&vram, sprite->definition->maxNumTile);
+            const u16 attr = sprite->attribut;
+
+            // VRAM allocation changed ?
+            if ((attr & ~TILE_ATTR_MASK) != ind)
+            {
+                // set VRAM index and preserve previous attributs
+                sprite->attribut = ind | (attr & TILE_ATTR_MASK);
+
+                // need to update attribute VDP sprite table
+                status |= NEED_ST_ATTR_UPDATE;
+                // auto tile upload enabled ? --> need to re upload tile to new location
+                if (status & SPR_FLAG_AUTO_TILE_UPLOAD)
+                    status |= NEED_TILES_UPLOAD;
+
+                sprite->status = status;
+            }
+        }
+
+        // next sprite
+        sprite = sprite->next;
+    }
+
+#ifdef SPR_PROFIL
+    profil_time[PROFIL_VRAM_DEFRAG] += getSubTick() - prof;
+#endif // SPR_PROFIL
+}
+
+bool SPR_setDefinition(Sprite* sprite, const SpriteDefinition* spriteDef)
+{
+#ifdef SPR_PROFIL
+    s32 prof = getSubTick();
+#endif // SPR_PROFIL
+
+#ifdef SPR_DEBUG
+    KLog_U1("SPR_setDefinition: #", getSpriteIndex(sprite));
+#endif // SPR_DEBUG
+
+    // nothing to do...
+    if (sprite->definition == spriteDef) return TRUE;
+
+    u16 status = sprite->status;
+
+    // auto VDP sprite alloc enabled --> realloc VDP sprite(s)
+    if ((status & SPR_FLAG_AUTO_SPRITE_ALLOC) && (sprite->definition->maxNumSprite != spriteDef->maxNumSprite))
+    {
+        // we release previous allocated VDP sprite(s)
+        VDP_releaseSprites(sprite->VDPSpriteIndex, sprite->definition->maxNumSprite);
+
+#ifdef SPR_DEBUG
+        KLog_U3("  released ", sprite->definition->maxNumSprite, " VDP sprite(s) at ", sprite->VDPSpriteIndex, ", remaining VDP sprite = ", VDP_getAvailableSprites());
+#endif // SPR_DEBUG
+
+        const s16 num = spriteDef->maxNumSprite;
+        // then we allocate the VDP sprite(s) for the new definition
+        const s16 ind = VDP_allocateSprites(num);
+        // not enough --> return error
+        if (ind == -1) return FALSE;
+
+        // set the VDP Sprite index for this sprite and do attached operation
+        setVDPSpriteIndex(sprite, ind, num, lastAllocatedVDPSprite);
+
+#ifdef SPR_DEBUG
+        KLog_U3("  allocated ", num, " VDP sprite(s) at ", ind, ", remaining VDP sprite = ", VDP_getAvailableSprites());
+#endif // SPR_DEBUG
+    }
+    // auto VRAM alloc enabled --> realloc VRAM tile area
+    if ((status & SPR_FLAG_AUTO_VRAM_ALLOC) && (sprite->definition->maxNumTile != spriteDef->maxNumTile))
+    {
+        // we release previous allocated VRAM
+        VRAM_free(&vram, sprite->attribut & TILE_INDEX_MASK);
+
+#ifdef SPR_DEBUG
+        KLog_U3("  released ", sprite->definition->maxNumTile, " tiles in VRAM at ", sprite->attribut & TILE_INDEX_MASK, ", remaining VRAM: ", VRAM_getFree(&vram));
+#endif // SPR_DEBUG
+
+        // allocate VRAM
+        const s16 ind = VRAM_alloc(&vram, spriteDef->maxNumTile);
+        // not enough --> return error
+        if (ind < 0) return FALSE;
+
+        // preserve the attributes and just overwrite VRAM index (set frame will rebuild everything)
+        sprite->attribut = (sprite->attribut & TILE_ATTR_MASK) | ind;
+
+#ifdef SPR_DEBUG
+        KLog_U3("  allocated ", spriteDef->maxNumTile, " tiles in VRAM at ", ind, ", remaining VRAM: ", VRAM_getFree(&vram));
+#endif // SPR_DEBUG
+    }
+
+    sprite->definition = spriteDef;
+    sprite->animInd = -1;
+    sprite->frameInd = -1;
+    sprite->seqInd = -1;
+    sprite->frame = NULL;
+
+    // set anim and frame to 0
+    SPR_setAnimAndFrame(sprite, 0, 0);
+
+#ifdef SPR_PROFIL
+    profil_time[PROFIL_SET_DEF] += getSubTick() - prof;
+#endif // SPR_PROFIL
+
+    return TRUE;
+}
+
+void SPR_setPosition(Sprite* sprite, s16 x, s16 y)
+{
+#ifdef SPR_PROFIL
+    s32 prof = getSubTick();
+#endif // SPR_PROFIL
+
+    const s16 newx = x + 0x80;
+    const s16 newy = y + 0x80;
+
+#ifdef SPR_DEBUG
+    KLog_U3("SPR_setPosition: #", getSpriteIndex(sprite), "  X=", newx, " Y=", newy);
+#endif // SPR_DEBUG
+
+    if ((sprite->x != newx) || (sprite->y != newy))
+    {
+        u16 status = sprite->status;
+
+        sprite->x = newx;
+        sprite->y = newy;
+
+        // need to recompute visibility if auto visibility is enabled
+        if (status & SPR_FLAG_AUTO_VISIBILITY)
+            status |= NEED_VISIBILITY_UPDATE;
+
+        sprite->status = status | NEED_ST_POS_UPDATE;
+    }
+
+#ifdef SPR_PROFIL
+    profil_time[PROFIL_SET_ATTRIBUTE] += getSubTick() - prof;
+#endif // SPR_PROFIL
+}
+
+void SPR_setHFlip(Sprite* sprite, u16 value)
+{
+#ifdef SPR_PROFIL
+    s32 prof = getSubTick();
+#endif // SPR_PROFIL
+
+    const u16 oldAttribut = sprite->attribut;
+
+    if (oldAttribut & TILE_ATTR_HFLIP_MASK)
+    {
+        // H flip removed
+        if (!value)
+        {
+            u16 status = sprite->status;
+            sprite->attribut = oldAttribut & (~TILE_ATTR_HFLIP_MASK);
+
+#ifdef SPR_DEBUG
+            KLog_U1_("SPR_setHFlip: #", getSpriteIndex(sprite), " removed HFlip");
+#endif // SPR_DEBUG
+
+            // need to recompute visibility if auto visibility is enabled
+            if (status & SPR_FLAG_AUTO_VISIBILITY)
+                status |= NEED_VISIBILITY_UPDATE;
+
+            // need to also recompute complete VDP sprite table
+            sprite->status = status | NEED_ST_ALL_UPDATE;
+        }
+    }
+    else
+    {
+        // H flip set
+        if (value)
+        {
+            u16 status = sprite->status;
+            sprite->attribut = oldAttribut | TILE_ATTR_HFLIP_MASK;
+
+#ifdef SPR_DEBUG
+            KLog_U1_("SPR_setHFlip: #", getSpriteIndex(sprite), " added HFlip");
+#endif // SPR_DEBUG
+
+            // need to recompute visibility if auto visibility is enabled
+            if (status & SPR_FLAG_AUTO_VISIBILITY)
+                status |= NEED_VISIBILITY_UPDATE;
+
+            // need to also recompute complete VDP sprite table
+            sprite->status = status | NEED_ST_ALL_UPDATE;
+        }
+    }
+
+#ifdef SPR_PROFIL
+    profil_time[PROFIL_SET_ATTRIBUTE] += getSubTick() - prof;
+#endif // SPR_PROFIL
+}
+
+void SPR_setVFlip(Sprite* sprite, u16 value)
+{
+#ifdef SPR_PROFIL
+    s32 prof = getSubTick();
+#endif // SPR_PROFIL
+
+    const u16 oldAttribut = sprite->attribut;
+
+    if (oldAttribut & TILE_ATTR_VFLIP_MASK)
+    {
+        // V flip removed
+        if (!value)
+        {
+            u16 status = sprite->status;
+            sprite->attribut = oldAttribut & (~TILE_ATTR_VFLIP_MASK);
+
+#ifdef SPR_DEBUG
+            KLog_U1_("SPR_setVFlip: #", getSpriteIndex(sprite), " removed VFlip");
+#endif // SPR_DEBUG
+
+            // need to recompute visibility if auto visibility is enabled
+            if (status & SPR_FLAG_AUTO_VISIBILITY)
+                status |= NEED_VISIBILITY_UPDATE;
+
+            // need to also recompute complete VDP sprite table
+            sprite->status = status | NEED_ST_ALL_UPDATE;
+        }
+    }
+    else
+    {
+        // V flip set
+        if (value)
+        {
+            u16 status = sprite->status;
+            sprite->attribut = oldAttribut | TILE_ATTR_VFLIP_MASK;
+
+#ifdef SPR_DEBUG
+            KLog_U1_("SPR_setVFlip: #", getSpriteIndex(sprite), " added VFlip");
+#endif // SPR_DEBUG
+
+            // need to recompute visibility if auto visibility is enabled
+            if (status & SPR_FLAG_AUTO_VISIBILITY)
+                status |= NEED_VISIBILITY_UPDATE;
+
+            // need to also recompute complete VDP sprite table
+            sprite->status = status | NEED_ST_ALL_UPDATE;
+        }
+    }
+
+#ifdef SPR_PROFIL
+    profil_time[PROFIL_SET_ATTRIBUTE] += getSubTick() - prof;
+#endif // SPR_PROFIL
+}
+
+void SPR_setPriorityAttribut(Sprite* sprite, u16 value)
+{
+#ifdef SPR_PROFIL
+    s32 prof = getSubTick();
+#endif // SPR_PROFIL
+
+    const u16 oldAttribut = sprite->attribut;
+
+    if (oldAttribut & TILE_ATTR_PRIORITY_MASK)
+    {
+        // priority removed
+        if (!value)
+        {
+            sprite->attribut = oldAttribut & (~TILE_ATTR_PRIORITY_MASK);
+            sprite->status |= NEED_ST_ATTR_UPDATE;
+
+#ifdef SPR_DEBUG
+            KLog_U1_("SPR_setPriorityAttribut: #", getSpriteIndex(sprite), " removed priority");
+#endif // SPR_DEBUG
+        }
+    }
+    else
+    {
+        // priority set
+        if (value)
+        {
+            sprite->attribut = oldAttribut | TILE_ATTR_PRIORITY_MASK;
+            sprite->status |= NEED_ST_ATTR_UPDATE;
+
+#ifdef SPR_DEBUG
+            KLog_U1_("SPR_setPriorityAttribut: #", getSpriteIndex(sprite), " added priority");
+#endif // SPR_DEBUG
+        }
+    }
+
+#ifdef SPR_PROFIL
+    profil_time[PROFIL_SET_ATTRIBUTE] += getSubTick() - prof;
+#endif // SPR_PROFIL
+}
+
+void SPR_setPalette(Sprite* sprite, u16 value)
+{
+#ifdef SPR_PROFIL
+    s32 prof = getSubTick();
+#endif // SPR_PROFIL
+
+    const u16 oldAttribut = sprite->attribut;
+    const u16 newAttribut = (oldAttribut & (~TILE_ATTR_PALETTE_MASK)) | (value << TILE_ATTR_PALETTE_SFT);
+
+    if (oldAttribut != newAttribut)
+    {
+        sprite->attribut = newAttribut;
+        // need to update VDP sprite attribut field only
+        sprite->status |= NEED_ST_ATTR_UPDATE;
+
+#ifdef SPR_DEBUG
+        KLog_U2("SPR_setPalette: #", getSpriteIndex(sprite), " palette=", value);
+#endif // SPR_DEBUG
+    }
+
+#ifdef SPR_PROFIL
+    profil_time[PROFIL_SET_ATTRIBUTE] += getSubTick() - prof;
+#endif // SPR_PROFIL
+}
+
+void SPR_setDepth(Sprite* sprite, s16 value)
+{
+#ifdef SPR_PROFIL
+    s32 prof = getSubTick();
+#endif // SPR_PROFIL
+
+#ifdef SPR_DEBUG
+    KLog_U2("SPR_setDepth: #", getSpriteIndex(sprite), "  Depth=", depth);
+#endif // SPR_DEBUG
+
+    // depth changed ?
+    if (sprite->depth != value)
+    {
+        // set depth and sort sprite (need to be done immediately to get consistent sort)
+        sprite->depth = value;
+        sortSprite(sprite);
+    }
+
+#ifdef SPR_PROFIL
+    profil_time[PROFIL_SET_ATTRIBUTE] += getSubTick() - prof;
+#endif // SPR_PROFIL
+}
+
+void SPR_setZ(Sprite* sprite, s16 value)
+{
+    SPR_setDepth(sprite, value);
+}
+
+void SPR_setAlwaysOnTop(Sprite* sprite, u16 value)
+{
+    if (value) SPR_setDepth(sprite, SPR_MIN_DEPTH);
+}
+
+void SPR_setAnimAndFrame(Sprite* sprite, s16 anim, s16 frame)
+{
+#ifdef SPR_PROFIL
+    s32 prof = getSubTick();
+#endif // SPR_PROFIL
+
+    if ((sprite->animInd != anim) || (sprite->seqInd != frame))
+    {
+        Animation *animation = sprite->definition->animations[anim];
+        const u16 frameInd = animation->sequence[frame];
+
+        sprite->animInd = anim;
+        sprite->seqInd = frame;
+        sprite->animation = animation;
+        sprite->frameInd = frameInd;
+        sprite->frame = animation->frames[frameInd];
+
+        // set timer to 0 as it will be reseted
+        sprite->timer = 0;
+
+#ifdef SPR_DEBUG
+        KLog_U4("SPR_setAnimAndFrame: #", getSpriteIndex(sprite), " anim=", anim, " frame=", frame, " adj frame=", frameInd);
+#endif // SPR_DEBUG
+
+        sprite->status |= NEED_FRAME_UPDATE;
+    }
+
+#ifdef SPR_PROFIL
+    profil_time[PROFIL_SET_ANIM_FRAME] += getSubTick() - prof;
+#endif // SPR_PROFIL
+}
+
+void SPR_setAnim(Sprite* sprite, s16 anim)
+{
+#ifdef SPR_PROFIL
+    s32 prof = getSubTick();
+#endif // SPR_PROFIL
+
+    if (sprite->animInd != anim)
+    {
+        Animation *animation = sprite->definition->animations[anim];
+        // first frame by default
+        const u16 frameInd = animation->sequence[0];
+
+        sprite->animInd = anim;
+        sprite->seqInd = 0;
+        sprite->animation = animation;
+        sprite->frameInd = frameInd;
+        sprite->frame = animation->frames[frameInd];
+
+        // set timer to 0 as it will be reseted
+        sprite->timer = 0;
+
+#ifdef SPR_DEBUG
+        KLog_U3("SPR_setAnim: #", getSpriteIndex(sprite), " anim=", anim, " frame=0 adj frame=", frameInd);
+#endif // SPR_DEBUG
+
+        sprite->status |= NEED_FRAME_UPDATE;
+    }
+
+#ifdef SPR_PROFIL
+    profil_time[PROFIL_SET_ANIM_FRAME] += getSubTick() - prof;
+#endif // SPR_PROFIL
+}
+
+void SPR_setFrame(Sprite* sprite, s16 frame)
+{
+#ifdef SPR_PROFIL
+    s32 prof = getSubTick();
+#endif // SPR_PROFIL
+
+    if (sprite->seqInd != frame)
+    {
+        const Animation *animation = sprite->animation;
+        const u16 frameInd = animation->sequence[frame];
+
+        sprite->seqInd = frame;
+
+        if (sprite->frameInd != frameInd)
+        {
+            sprite->frameInd = frameInd;
+            sprite->frame = animation->frames[frameInd];
+
+            // set timer to 0 as it will be reseted
+            sprite->timer = 0;
+
+#ifdef SPR_DEBUG
+            KLog_U3("SPR_setFrame: #", getSpriteIndex(sprite), "  frame=", frame, " adj frame=", frameInd);
+#endif // SPR_DEBUG
+
+            sprite->status |= NEED_FRAME_UPDATE;
+        }
+    }
+
+#ifdef SPR_PROFIL
+    profil_time[PROFIL_SET_ANIM_FRAME] += getSubTick() - prof;
+#endif // SPR_PROFIL
+}
+
+void SPR_nextFrame(Sprite* sprite)
+{
+#ifdef SPR_PROFIL
+    s32 prof = getSubTick();
+#endif // SPR_PROFIL
+
+    const Animation *anim = sprite->animation;
+    u16 seqInd = sprite->seqInd + 1;
+
+    if (seqInd >= anim->length)
+        seqInd = anim->loop;
+
+    // set new frame
+    SPR_setFrame(sprite, seqInd);
+
+#ifdef SPR_PROFIL
+    profil_time[PROFIL_SET_ANIM_FRAME] += getSubTick() - prof;
+#endif // SPR_PROFIL
+}
+
+bool SPR_setVRAMTileIndex(Sprite* sprite, s16 value)
+{
+#ifdef SPR_PROFIL
+    s32 prof = getSubTick();
+#endif // SPR_PROFIL
+
+    s16 newInd;
+    u16 status = sprite->status;
+    u16 oldAttribut = sprite->attribut;
+
+    if (status & SPR_FLAG_AUTO_VRAM_ALLOC)
+    {
+        // pass to manual allocation
+        if (value != -1)
+        {
+            // remove auto vram alloc flag
+            status &= ~SPR_FLAG_AUTO_VRAM_ALLOC;
+            // release allocated VRAM first
+            VRAM_free(&vram, oldAttribut & TILE_INDEX_MASK);
+            // set fixed VRAM index
+            newInd = value;
+
+#ifdef SPR_DEBUG
+            KLog_U2("SPR_setVRAMTileIndex: #", getSpriteIndex(sprite), " passed to manual allocation, VRAM index =", value);
+            KLog_U3("  released ", sprite->definition->maxNumTile, " tiles in VRAM at ", sprite->attribut & TILE_INDEX_MASK, ", remaining VRAM: ", VRAM_getFree(&vram));
+#endif // SPR_DEBUG
+        }
+        // nothing to do --> just return TRUE
+        else
+        {
+#ifdef SPR_PROFIL
+            profil_time[PROFIL_SET_VRAM_OR_SPRIND] += getSubTick() - prof;
+#endif // SPR_PROFIL
+
+            return TRUE;
+        }
+    }
+    else
+    {
+        // pass to auto allocation
+        if (value == -1)
+        {
+            // set auto vram alloc flag
+            status |= SPR_FLAG_AUTO_VRAM_ALLOC;
+            // allocate VRAM
+            newInd = VRAM_alloc(&vram, sprite->definition->maxNumTile);
+
+#ifdef SPR_DEBUG
+            KLog_U1_("SPR_setVRAMTileIndex: #", getSpriteIndex(sprite), " passed to auto allocation");
+            KLog_U3("  allocated ", sprite->definition->maxNumTile, " tiles in VRAM at ", newInd, ", remaining VRAM: ", VRAM_getFree(&vram));
+#endif // SPR_DEBUG
+
+            // can't allocate ?
+            if (newInd < 0)
+            {
+                // save status and return FALSE
+                sprite->status = status;
+
+#ifdef SPR_PROFIL
+                profil_time[PROFIL_SET_VRAM_OR_SPRIND] += getSubTick() - prof;
+#endif // SPR_PROFIL
+
+                return FALSE;
+            }
+        }
+        // just use the new value for index
+        else newInd = value;
+    }
+
+    // VRAM tile index changed ?
+    if ((oldAttribut & TILE_INDEX_MASK) != newInd)
+    {
+        sprite->attribut = (oldAttribut & TILE_ATTR_MASK) | newInd;
+        // need to update 'attribut' field of sprite table
+        status |= NEED_ST_ATTR_UPDATE;
+        // auto tile upload enabled ? --> need to re upload tile to new location
+        if (status & SPR_FLAG_AUTO_TILE_UPLOAD)
+            status |= NEED_TILES_UPLOAD;
+    }
+
+    // save status
+    sprite->status = status;
+
+#ifdef SPR_PROFIL
+    profil_time[PROFIL_SET_VRAM_OR_SPRIND] += getSubTick() - prof;
+#endif // SPR_PROFIL
+
+    return TRUE;
+}
+
+bool SPR_setSpriteTableIndex(Sprite* sprite, s16 value)
+{
+#ifdef SPR_PROFIL
+    s32 prof = getSubTick();
+#endif // SPR_PROFIL
+
+    s16 newInd;
+    u16 status = sprite->status;
+    u16 num = sprite->definition->maxNumSprite;
+    VDPSprite* lastVDPSprite = NULL;
+
+    if (status & SPR_FLAG_AUTO_SPRITE_ALLOC)
+    {
+        // pass to manual allocation
+        if (value != -1)
+        {
+            // remove auto VDP sprite alloc flag
+            status &= ~SPR_FLAG_AUTO_SPRITE_ALLOC;
+            // release allocated VDP sprite
+            VDP_releaseSprites(sprite->VDPSpriteIndex, num);
+            // set manually the VDP sprite index
+            newInd = value;
+
+#ifdef SPR_DEBUG
+            KLog_U2("SPR_setSpriteTableIndex: #", getSpriteIndex(sprite), " passed to manual allocation, VDP Sprite index =", value);
+            KLog_U3("  released ", num, " VDP sprite(s) at ", sprite->VDPSpriteIndex, ", remaining VDP sprite = ", VDP_getAvailableSprites());
+#endif // SPR_DEBUG
+        }
+        // nothing to do --> return TRUE
+        else
+        {
+#ifdef SPR_PROFIL
+            profil_time[PROFIL_SET_VRAM_OR_SPRIND] += getSubTick() - prof;
+#endif // SPR_PROFIL
+
+            return TRUE;
+        }
+    }
+    else
+    {
+        // pass to auto allocation
+        if (value == -1)
+        {
+            // set auto VDP sprite alloc flag
+            status |= SPR_FLAG_AUTO_SPRITE_ALLOC;
+            // allocate VDP sprite
+            newInd = VDP_allocateSprites(num);
+
+#ifdef SPR_DEBUG
+            KLog_U1_("SPR_setSpriteTableIndex: #", getSpriteIndex(sprite), " passed to auto allocation");
+            KLog_U3("  allocated ", num, " VDP sprite(s) at ", newInd, ", remaining VDP sprite = ", VDP_getAvailableSprites());
+#endif // SPR_DEBUG
+
+            // can't allocate ?
+            if (newInd == -1)
+            {
+                // save status and return FALSE
+                sprite->status = status;
+
+#ifdef SPR_PROFIL
+                profil_time[PROFIL_SET_VRAM_OR_SPRIND] += getSubTick() - prof;
+#endif // SPR_PROFIL
+
+                return FALSE;
+            }
+
+            // get last allocated VDP sprite pointer
+            lastVDPSprite = lastAllocatedVDPSprite;
+        }
+        // just use the new value for index
+        else newInd = value;
+    }
+
+    // VDP sprite index changed ?
+    if (sprite->VDPSpriteIndex != newInd)
+    {
+        // set the VDP Sprite index for this sprite and do attached operation
+        setVDPSpriteIndex(sprite, newInd, num, lastVDPSprite);
+        // need to update complete sprite table infos
+        status |= NEED_ST_ALL_UPDATE;
+    }
+
+    // save status
+    sprite->status = status;
+
+#ifdef SPR_PROFIL
+    profil_time[PROFIL_SET_VRAM_OR_SPRIND] += getSubTick() - prof;
+#endif // SPR_PROFIL
+
+    return TRUE;
+}
+
+void SPR_setAutoTileUpload(Sprite* sprite, u16 value)
+{
+    if (value) sprite->status |= SPR_FLAG_AUTO_TILE_UPLOAD;
+    else sprite->status &= ~SPR_FLAG_AUTO_TILE_UPLOAD;
+}
+
+void SPR_setVisibility(Sprite* sprite, SpriteVisibility value)
+{
+#ifdef SPR_PROFIL
+    s32 prof = getSubTick();
+#endif // SPR_PROFIL
+
+    u16 status = sprite->status;
+
+    if (status & SPR_FLAG_AUTO_VISIBILITY)
+    {
+        switch(value)
+        {
+            case VISIBLE:
+                status &= ~(SPR_FLAG_AUTO_VISIBILITY | SPR_FLAG_FAST_AUTO_VISIBILITY | NEED_VISIBILITY_UPDATE);
+                status |= setVisibility(sprite, VISIBILITY_ON);
+                break;
+
+            case HIDDEN:
+                status &= ~(SPR_FLAG_AUTO_VISIBILITY | SPR_FLAG_FAST_AUTO_VISIBILITY | NEED_VISIBILITY_UPDATE);
+                status |= setVisibility(sprite, VISIBILITY_OFF);
+                break;
+
+            case AUTO_FAST:
+                // passed from slow to fast visibility compute method
+                if (!(status & SPR_FLAG_FAST_AUTO_VISIBILITY))
+                    status |= SPR_FLAG_FAST_AUTO_VISIBILITY | NEED_VISIBILITY_UPDATE;
+                break;
+
+            case AUTO_SLOW:
+                // passed from fast to slow visibility compute method
+                if (status & SPR_FLAG_FAST_AUTO_VISIBILITY)
+                {
+                    status &= ~SPR_FLAG_FAST_AUTO_VISIBILITY;
+                    status |= NEED_VISIBILITY_UPDATE;
+                }
+                break;
+        }
+    }
+    else
+    {
+        switch(value)
+        {
+            case VISIBLE:
+                status |= setVisibility(sprite, VISIBILITY_ON);
+                break;
+
+            case HIDDEN:
+                status |= setVisibility(sprite, VISIBILITY_OFF);
+                break;
+
+            case AUTO_FAST:
+                status |= SPR_FLAG_AUTO_VISIBILITY | SPR_FLAG_FAST_AUTO_VISIBILITY | NEED_VISIBILITY_UPDATE;
+                break;
+
+            case AUTO_SLOW:
+                status |= SPR_FLAG_AUTO_VISIBILITY | NEED_VISIBILITY_UPDATE;
+                break;
+        }
+    }
+
+    // update status
+    sprite->status = status;
+
+#ifdef SPR_PROFIL
+    profil_time[PROFIL_SET_VISIBILITY] += getSubTick() - prof;
+#endif // SPR_PROFIL
+}
+
+void SPR_setAlwaysVisible(Sprite* sprite, u16 value)
+{
+    if (value) SPR_setVisibility(sprite, VISIBLE);
+}
+
+void SPR_setNeverVisible(Sprite* sprite, u16 value)
+{
+    if (value) SPR_setVisibility(sprite, HIDDEN);
+}
+
+bool SPR_computeVisibility(Sprite* sprite)
+{
+    u16 status = sprite->status;
+
+    // update visibility if needed
+    if (status & NEED_VISIBILITY_UPDATE)
+        sprite->status = (status & ~NEED_VISIBILITY_UPDATE) | updateVisibility(sprite);
+
+    return (sprite->visibility)?TRUE:FALSE;
+}
+
+
+void SPR_clear()
+{
+#ifdef SPR_PROFIL
+    s32 prof = getSubTick();
+#endif // SPR_PROFIL
+
+    // save starter link
+    u8 linkSave = starter->link;
+
+    VDP_clearSprites();
+    VDP_updateSprites(1, TRUE);
+
+    // restore starter link
+    starter->link = linkSave;
+
+#ifdef SPR_PROFIL
+    profil_time[PROFIL_CLEAR] += getSubTick() - prof;
+#endif // SPR_PROFIL
+}
+
+void SPR_update()
+{
+#ifdef SPR_PROFIL
+    s32 prof = getSubTick();
+#endif // SPR_PROFIL
+
+    Sprite* sprite;
+
+#ifdef SPR_DEBUG
+    KLog_U1("----------------- SPR_update:  sprite number = ", spriteNum);
+#endif // SPR_DEBUG
+
+    // disable interrupts (we want to avoid DMA queue process when executing this method)
+    SYS_disableInts();
+
+#ifdef SPR_DEBUG
+    KLog_U1_("  Send sprites to DMA queue: ", highestVDPSpriteIndex + 1, " sprite(s) sent");
+#endif // SPR_DEBUG
+
+    const u16 sprNum = highestVDPSpriteIndex + 1;
+
+    // send sprites to VRAM using DMA queue (better to do it before sprite tiles upload to avoid being ignored by DMA queue)
+    DMA_queueDma(DMA_VRAM, (u32) vdpSpriteCacheQueue, VDP_SPRITE_TABLE, (sizeof(VDPSprite) / 2) * sprNum, 2);
+
+    // iterate over all sprites
+    sprite = firstSprite;
+    while(sprite)
+    {
+        u16 timer = sprite->timer;
+
+#ifdef SPR_DEBUG
+        char str1[32];
+        char str2[8];
+
+        intToHex(sprite->visibility, str2, 4);
+        strcpy(str1, " visibility = ");
+        strcat(str1, str2);
+
+        KLog_U2_("  processing sprite pos #", getSpriteIndex(sprite), " - timer = ", timer, str1);
+#endif // SPR_DEBUG
+
+        // handle frame animation
+        if (timer)
+        {
+            // timer elapsed --> next frame
+            if (--timer == 0) SPR_nextFrame(sprite);
+            // just update remaining timer
+            else sprite->timer = timer;
+        }
+
+        u16 status = sprite->status;
+
+        // trivial optimization
+        if (status & NEED_UPDATE)
+        {
+            // ! order is important !
+            if (status & NEED_FRAME_UPDATE)
+                status |= updateFrame(sprite);
+            if (status & NEED_VISIBILITY_UPDATE)
+                status |= updateVisibility(sprite);
+
+            // general processes done
+            status &= ~(NEED_FRAME_UPDATE | NEED_VISIBILITY_UPDATE);
+
+            // sprite not visible ?
+            if (!sprite->visibility)
+            {
+                // need to hide it ?
+                if (status & NEED_ST_VISIBILITY_UPDATE)
+                {
+                    // update position (and so visibility)
+                    updateSpriteTablePos(sprite);
+                    status &= ~(NEED_ST_POS_UPDATE | NEED_ST_VISIBILITY_UPDATE);
+                }
+            }
+            // only if sprite is visible
+            else
+            {
+                if (status & NEED_TILES_UPLOAD)
+                    loadTiles(sprite);
+
+                if (status & NEED_ST_POS_UPDATE)
+                {
+                    // not only position to update --> update whole table
+                    if (status & NEED_ST_ATTR_UPDATE)
+                        updateSpriteTableAll(sprite);
+                    else
+                        updateSpriteTablePos(sprite);
+                }
+                else if (status & NEED_ST_ATTR_UPDATE)
+                    updateSpriteTableAttr(sprite);
+
+                // tiles upload and sprite table done
+                status &= ~(NEED_TILES_UPLOAD | NEED_ST_ALL_UPDATE);
+            }
+
+            // processes done !
+            sprite->status = status;
+        }
+
+        // next sprite
+        sprite = sprite->next;
+    }
+
+    // VDP sprite cache is now updated, copy it to the queue cache copy
+    memcpy(vdpSpriteCacheQueue, vdpSpriteCache, sizeof(VDPSprite) * sprNum);
+
+    // reset unpack buffer address
+    unpackNext = unpackBuffer;
+
+    // re-enable interrupts
+    SYS_enableInts();
+
+#ifdef SPR_PROFIL
+    profil_time[PROFIL_UPDATE] += getSubTick() - prof;
+#endif // SPR_PROFIL
+}
+
+void SPR_logProfil()
+{
+#ifdef SPR_PROFIL
+    KLog("SPR Engine profiling ------------------------------------------------------");
+    KLog_U2x(4, "Alloc=", profil_time[PROFIL_ALLOCATE_SPRITE], " Release=", profil_time[PROFIL_RELEASE_SPRITE]);
+    KLog_U2x(4, "Add=", profil_time[PROFIL_ADD_SPRITE], " Remove=", profil_time[PROFIL_REMOVE_SPRITE]);
+    KLog_U2x(4, "Set Def.=", profil_time[PROFIL_SET_DEF], " Set Attr.=", profil_time[PROFIL_SET_ATTRIBUTE]);
+    KLog_U2x(4, "Set Anim & Frame=", profil_time[PROFIL_SET_ANIM_FRAME], " Set VRAM & Sprite Ind=", profil_time[PROFIL_SET_VRAM_OR_SPRIND]);
+    KLog_U2x(4, "Set Visibility=", profil_time[PROFIL_SET_VISIBILITY], "  Clear=", profil_time[PROFIL_CLEAR]);
+    KLog_U1x(4, "Sort Sprite list=", profil_time[PROFIL_SORT]);
+    KLog_U1x_(4, " Update all=", profil_time[PROFIL_UPDATE], " -------------");
+    KLog_U2x(4, "Update visibility=", profil_time[PROFIL_UPDATE_VISIBILITY], "  Update frame=", profil_time[PROFIL_UPDATE_FRAME]);
+    KLog_U2x(4, "Update vdp_spr_ind=", profil_time[PROFIL_UPDATE_VDPSPRIND], "  Update vis spr table=", profil_time[PROFIL_UPDATE_VISTABLE]);
+    KLog_U2x(4, "Update Sprite Table=", profil_time[PROFIL_UPDATE_SPRITE_TABLE], " Load Tiles=", profil_time[PROFIL_LOADTILES]);
+
+    // reset profil counters
+    memset(profil_time, 0, sizeof(profil_time));
+#endif // SPR_PROFIL
+}
+
+void SPR_logSprites()
+{
+    Sprite* sprite = firstSprite;
+
+    KLog_U1_("Num sprite = ", SPR_getNumActiveSprite(), " -----------------------------");
+    while(sprite)
+    {
+        logSprite(sprite);
+        sprite = sprite->next;
+    }
+}
+
+
+static void setVDPSpriteIndex(Sprite* sprite, u16 ind, u16 num, VDPSprite *last)
+{
+#ifdef SPR_PROFIL
+    s32 prof = getSubTick();
+#endif // SPR_PROFIL
+
+    Sprite* prev;
+    VDPSprite* vspr;
+
+#ifdef SPR_DEBUG
+    KLog_U2("setVDPSpriteIndex: sprite #", getSpriteIndex(sprite), "  new VDP Sprite index = ", ind);
+#endif // SPR_DEBUG
+
+    sprite->VDPSpriteIndex = ind;
+
+    // last VDP sprite pointer
+    vspr = last;
+    // not provided ?
+    if (vspr == NULL)
+    {
+        // compute it using the slow sprite list parsing
+        u16 remaining = num - 1;
+        vspr = &vdpSpriteCache[ind];
+
+        while(remaining--) vspr = &vdpSpriteCache[vspr->link];
+    }
+
+    // adjust VDP sprites links
+    prev = sprite->prev;
+    // do we have a previous sprite ?
+    if (prev)
+    {
+        // set next link using previous sprite next link
+        vspr->link = prev->lastVDPSprite->link;
+        // previous sprite next link now link to current sprite
+        prev->lastVDPSprite->link = ind;
+    }
+    else
+    {
+        // set next link using starter link
+        vspr->link = starter->link;
+        // adjust started link
+        starter->link = ind;
+    }
+
+    // set last VDP sprite pointer for this sprite
+    sprite->lastVDPSprite = vspr;
+
+#ifdef SPR_DEBUG
+    KLog_U1("  last VDP sprite = ", sprite->lastVDPSprite - vdpSpriteCache);
+#endif // SPR_DEBUG
+
+#ifdef SPR_PROFIL
+    profil_time[PROFIL_UPDATE_VDPSPRIND] += getSubTick() - prof;
+#endif // SPR_PROFIL
+}
+
+static u16 updateVisibility(Sprite* sprite)
+{
+#ifdef SPR_PROFIL
+    s32 prof = getSubTick();
+#endif // SPR_PROFIL
+
+    u16 visibility;
+    AnimationFrame* frame = sprite->frame;
+
+    // fast visibility computation ?
+    if (sprite->status & SPR_FLAG_FAST_AUTO_VISIBILITY)
+    {
+        const s16 x = sprite->x;
+        const s16 y = sprite->y;
+
+        // compute global visibility for sprite
+        if (((x + frame->w) > 0x80) && (x < (screenWidth + 0x80)) && ((y + frame->h) > 0x80) && (y < (screenHeight + 0x80)))
+            visibility = VISIBILITY_ON;
+        else
+            visibility = VISIBILITY_OFF;
+
+#ifdef SPR_DEBUG
+        KLog_S2("  updateVisibility (fast): global x=", x, " global y=", y);
+        KLog_S2("    frame w=", frame->w, " h=", frame->h);
+#endif // SPR_DEBUG
+    }
+    else
+    {
+        // xmin relative to sprite pos
+        const s16 xmin = 0x80 - sprite->x;
+        // ymin relative to sprite pos
+        const s16 ymin = 0x80 - sprite->y;
+        // xmax relative to sprite pos
+        const s16 xmax = screenWidth + xmin;
+        // ymax relative to sprite pos
+        const s16 ymax = screenHeight + ymin;
+        const s16 fw = frame->w;
+        const s16 fh = frame->h;
+
+#ifdef SPR_DEBUG
+        KLog_S2("  updateVisibility (slow): global x=", sprite->x, " global y=", sprite->y);
+        KLog_S2("    frame w=", fw, " h=", fh);
+        KLog_S4("    xmin=", xmin, " xmax=", xmax, " ymin=", ymin, " ymax=", ymax);
+#endif // SPR_DEBUG
+
+        // sprite is fully visible ? --> set all sprite visible
+        if ((xmin <= 0) && (xmax >= fw) && (ymin <= 0) && (ymax >= fh)) visibility = VISIBILITY_ON;
+        // sprite is fully hidden ? --> set all sprite to hidden
+        else if ((xmax < 0) || ((xmin - fw) > 0) || (ymax < 0) || ((ymin - fh) > 0)) visibility = VISIBILITY_OFF;
+        else
+        {
+            VDPSpriteInf** spritesInf;
+            u16 attr;
+            u16 num;
+
+            attr = sprite->attribut;
+            num = frame->numSprite;
+            // start from the last one
+            spritesInf = &(frame->vdpSpritesInf[num - 1]);
+            // adjust for HV flip
+            if (attr & TILE_ATTR_HFLIP_MASK) spritesInf += num;
+            if (attr & TILE_ATTR_VFLIP_MASK) spritesInf += num << 1;
+            visibility = 0;
+
+            while(num--)
+            {
+                VDPSpriteInf* spriteInf;
+                u16 size;
+                s16 x, y;
+                s16 w, h;
+
+                spriteInf = *spritesInf--;
+
+                // Y first to respect spriteInf field order
+                y = spriteInf->y;
+                size = spriteInf->size;
+                w = ((size & 0x0C) << 1) + 8;
+                h = ((size & 0x03) << 3) + 8;
+                x = spriteInf->x;
+
+    #ifdef SPR_DEBUG
+                KLog_S4("    spriteInf x=", spriteInf->x, " y=", spriteInf->y, " w=", w, " h=", h);
+                KLog_S3("    attr=", attr, " adjX=", x, " adjY=", y);
+    #endif // SPR_DEBUG
+
+                visibility <<= 1;
+
+                // compute visibility
+                if (((x + w) > xmin) && (x < xmax) && ((y + h) > ymin) && (y < ymax))
+                {
+                    visibility |= 1;
+
+    #ifdef SPR_DEBUG
+                    KLog("      visible");
+    #endif // SPR_DEBUG
+                }
+                else
+                {
+    #ifdef SPR_DEBUG
+                    KLog("      not visible");
+    #endif // SPR_DEBUG
+                }
+            }
+        }
+    }
+
+#ifdef SPR_DEBUG
+    KLog_U3("    Sprite at [", sprite->x - 0x80, ",", sprite->y - 0x80, "] visibility = ", visibility);
+#endif // SPR_DEBUG
+
+#ifdef SPR_PROFIL
+    profil_time[PROFIL_UPDATE_VISIBILITY] += getSubTick() - prof;
+#endif // SPR_PROFIL
+
+    // set the new computed visibility
+    return setVisibility(sprite, visibility);
+}
+
+static u16 setVisibility(Sprite* sprite, u16 newVisibility)
+{
+    // visibility changed ?
+    if (sprite->visibility != newVisibility)
+    {
+        // set new visibility info
+        sprite->visibility = newVisibility;
+
+        // need to recompute the visibility info in sprite table (and so fix other positions)
+        return NEED_ST_VISIBILITY_UPDATE | NEED_ST_POS_UPDATE;
+    }
+
+    return 0;
+}
+
+static u16 updateFrame(Sprite* sprite)
+{
+#ifdef SPR_PROFIL
+    s32 prof = getSubTick();
+#endif // SPR_PROFIL
+
+#ifdef SPR_DEBUG
+    KLog_U1("  updateFrame: sprite #", getSpriteIndex(sprite));
+#endif // SPR_DEBUG
+
+    // init timer for this frame (+1 as we update animation before sending to VDP)
+    if ((sprite->timer = sprite->frame->timer))
+        sprite->timer++;
+
+    // get status
+    u16 status = sprite->status;
+
+    // require tile data upload
+    if (status & SPR_FLAG_AUTO_TILE_UPLOAD)
+        status |= NEED_TILES_UPLOAD;
+    // require visibility update
+    if (status & SPR_FLAG_AUTO_VISIBILITY)
+        status |= NEED_VISIBILITY_UPDATE;
+
+    u16 numSpriteFrame = sprite->frame->numSprite;
+
+    // number of VDP sprite to use for the current frame changed ?
+    if (sprite->frameNumSprite != numSpriteFrame)
+    {
+        sprite->frameNumSprite = numSpriteFrame;
+        // need to udpate sprite table visibility info (and so fix others positions)
+        status |= NEED_ST_VISIBILITY_UPDATE | NEED_ST_POS_UPDATE;
+    }
+
+#ifdef SPR_PROFIL
+    profil_time[PROFIL_UPDATE_FRAME] += getSubTick() - prof;
+#endif // SPR_PROFIL
+
+    // need to update all sprite table
+    return status | NEED_ST_ALL_UPDATE;
+}
+
+static void updateSpriteTableAll(Sprite* sprite)
+{
+#ifdef SPR_PROFIL
+    s32 prof = getSubTick();
+#endif // SPR_PROFIL
+
+    AnimationFrame* frame;
+    VDPSpriteInf** spritesInf;
+    VDPSprite* vdpSprite;
+    u16 attr;
+    u16 num;
+    u16 visibility;
+
+    visibility = sprite->visibility;
+    frame = sprite->frame;
+    attr = sprite->attribut;
+    num = frame->numSprite;
+    spritesInf = frame->vdpSpritesInf;
+    if (attr & TILE_ATTR_HFLIP_MASK) spritesInf += num;
+    if (attr & TILE_ATTR_VFLIP_MASK) spritesInf += num << 1;
+    vdpSprite = &vdpSpriteCache[sprite->VDPSpriteIndex];
+
+    while(num--)
+    {
+        VDPSpriteInf* spriteInf = *spritesInf++;
+
+        // Y first to respect VDP field order
+        if (visibility & 1) vdpSprite->y = sprite->y + spriteInf->y;
+        else vdpSprite->y = 0;
+        vdpSprite->size = spriteInf->size;
+        vdpSprite->attribut = attr;
+        vdpSprite->x = sprite->x + spriteInf->x;
+
+        // increment tile index in attribut field
+        attr += spriteInf->numTile;
+        // next VDP sprite
+        visibility >>= 1;
+        vdpSprite = &vdpSpriteCache[vdpSprite->link];
+    }
+
+#ifdef SPR_DEBUG
+    {
+        u16 ind = sprite->VDPSpriteIndex;
+        u16 i = sprite->definition->maxNumSprite;
+        while(i--)
+        {
+            logVDPSprite(ind);
+            // get next sprite
+            ind = vdpSpriteCache[ind].link;
+        }
+    }
+#endif // SPR_DEBUG
+
+
+#ifdef SPR_PROFIL
+    profil_time[PROFIL_UPDATE_SPRITE_TABLE] += getSubTick() - prof;
+#endif // SPR_PROFIL
+}
+
+static void updateSpriteTablePos(Sprite* sprite)
+{
+#ifdef SPR_PROFIL
+    s32 prof = getSubTick();
+#endif // SPR_PROFIL
+
+    AnimationFrame* frame;
+    VDPSpriteInf** spritesInf;
+    VDPSprite* vdpSprite;
+    u16 attr;
+    u16 num;
+    u16 visibility;
+
+    visibility = sprite->visibility;
+    frame = sprite->frame;
+    attr = sprite->attribut;
+    num = frame->numSprite;
+    spritesInf = frame->vdpSpritesInf;
+    if (attr & TILE_ATTR_HFLIP_MASK) spritesInf += num;
+    if (attr & TILE_ATTR_VFLIP_MASK) spritesInf += num << 1;
+    vdpSprite = &vdpSpriteCache[sprite->VDPSpriteIndex];
+
+    while(num--)
+    {
+        VDPSpriteInf* spriteInf = *spritesInf++;
+
+        // Y first to respect VDP field order
+        if (visibility & 1) vdpSprite->y = sprite->y + spriteInf->y;
+        else vdpSprite->y = 0;
+        vdpSprite->x = sprite->x + spriteInf->x;
+
+        // pass to next VDP sprite
+        visibility >>= 1;
+        vdpSprite = &vdpSpriteCache[vdpSprite->link];
+    }
+
+#ifdef SPR_DEBUG
+    {
+        u16 ind = sprite->VDPSpriteIndex;
+        u16 i = sprite->definition->maxNumSprite;
+        while(i--)
+        {
+            logVDPSprite(ind);
+            // get next sprite
+            ind = vdpSpriteCache[ind].link;
+        }
+    }
+#endif // SPR_DEBUG
+
+#ifdef SPR_PROFIL
+    profil_time[PROFIL_UPDATE_SPRITE_TABLE] += getSubTick() - prof;
+#endif // SPR_PROFIL
+}
+
+static void updateSpriteTableAttr(Sprite* sprite)
+{
+#ifdef SPR_PROFIL
+    s32 prof = getSubTick();
+#endif // SPR_PROFIL
+
+    AnimationFrame* frame;
+    VDPSpriteInf** spritesInf;
+    VDPSprite* vdpSprite;
+    u16 attr;
+    u16 num;
+
+    frame = sprite->frame;
+    attr = sprite->attribut;
+    num = frame->numSprite;
+    spritesInf = frame->vdpSpritesInf;
+    vdpSprite = &vdpSpriteCache[sprite->VDPSpriteIndex];
+
+#ifdef SPR_DEBUG
+    KLog_U3("  updateSpriteTableAttr_allVisible: numSprite=", frame->numSprite, " visibility=", sprite->visibility, " VDPSprIndex=", sprite->VDPSpriteIndex);
+#endif // SPR_DEBUG
+
+    while(num--)
+    {
+        VDPSpriteInf* spriteInf = *spritesInf++;
+
+        vdpSprite->attribut = attr;
+
+        // increment tile index in attribut field
+        attr += spriteInf->numTile;
+        // pass to next VDP sprite
+        vdpSprite = &vdpSpriteCache[vdpSprite->link];
+    }
+
+#ifdef SPR_DEBUG
+    {
+        u16 ind = sprite->VDPSpriteIndex;
+        u16 i = sprite->definition->maxNumSprite;
+        while(i--)
+        {
+            logVDPSprite(ind);
+            // get next sprite
+            ind = vdpSpriteCache[ind].link;
+        }
+    }
+#endif // SPR_DEBUG
+
+#ifdef SPR_PROFIL
+    profil_time[PROFIL_UPDATE_SPRITE_TABLE] += getSubTick() - prof;
+#endif // SPR_PROFIL
+}
+
+static void loadTiles(Sprite* sprite)
+{
+#ifdef SPR_PROFIL
+    s32 prof = getSubTick();
+#endif // SPR_PROFIL
+
+    TileSet* tileset = sprite->frame->tileset;
+    u16 compression = tileset->compression;
+    u16 lenInWord = (tileset->numTile * 32) / 2;
+
+    // TODO: separate tileset per VDP sprite and only unpack/upload visible VDP sprite (using visibility) to VRAM
+
+    // need unpacking ?
+    if (compression != COMPRESSION_NONE)
+    {
+        // unpack
+        unpack(compression, (u8*) tileset->tiles, unpackNext);
+        // queue DMA operation to transfert unpacked data to VRAM
+        DMA_queueDma(DMA_VRAM, (u32) unpackNext, (sprite->attribut & TILE_INDEX_MASK) * 32, lenInWord, 2);
+
+#ifdef SPR_DEBUG
+        char str1[32];
+        char str2[8];
+
+        intToHex((u32) unpackNext, str2, 4);
+        strcpy(str1, " at ");
+        strcat(str1, str2);
+
+        KLog_U1_("  loadTiles: unpack tileset, numTile= ", tileset->numTile, str1);
+        KLog_U2("    Queue DMA: to=", (sprite->attribut & TILE_INDEX_MASK) * 32, " size in word=", lenInWord);
+#endif // SPR_DEBUG
+
+        // update unpacking address
+        unpackNext += lenInWord * 2;
+    }
+    // just queue DMA operation to transfert tileset data to VRAM
+    else
+    {
+        DMA_queueDma(DMA_VRAM, (u32) tileset->tiles, (sprite->attribut & TILE_INDEX_MASK) * 32, lenInWord, 2);
+
+#ifdef SPR_DEBUG
+        KLog_U3("  loadTiles - queue DMA: from=", (u32) tileset->tiles, " to=", (sprite->attribut & TILE_INDEX_MASK) * 32, " size in word=", lenInWord);
+#endif // SPR_DEBUG
+    }
+
+#ifdef SPR_PROFIL
+    profil_time[PROFIL_LOADTILES] += getSubTick() - prof;
+#endif // SPR_PROFIL
+}
+
+static Sprite* sortSprite(Sprite* sprite)
+{
+#ifdef SPR_PROFIL
+    s32 prof = getSubTick();
+#endif // SPR_PROFIL
+
+    Sprite* const prev = sprite->prev;
+    Sprite* const next = sprite->next;
+    Sprite* s;
+
+    // cache sprite depth coordinate
+    const s16 sdepth = sprite->depth;
+
+#ifdef SPR_DEBUG
+    KLog_U2("Start depth compare for sprite #", getSpriteIndex(sprite), " VDP Sprite Ind=", sprite->VDPSpriteIndex);
+#endif // SPR_DEBUG
+
+    // find position forward first
+    s = next;
+    while(s && (s->depth < sdepth)) s = s->next;
+    // position changed ? --> insert sprite after s->prev (as s is pointing on 'next')
+    if (s != next) moveAfter(s?s->prev:lastSprite, sprite);
+    else
+    {
+        // try to find position backward then
+        s = prev;
+        while(s && (s->depth > sdepth)) s = s->prev;
+        // position changed ? --> insert sprite after s
+        if (s != prev) moveAfter(s, sprite);
+    }
+
+#ifdef SPR_DEBUG
+    if (s) KLog_U1("Position for sprite = ", getSpriteIndex(s) + 1);
+    else KLog_U1("Position for sprite = ", 0);
+#endif // SPR_DEBUG
+
+
+#ifdef SPR_PROFIL
+    profil_time[PROFIL_SORT] += getSubTick() - prof;
+#endif // SPR_PROFIL
+
+    // return prev just for convenience on full sorting
+    return prev;
+}
+
+static void moveAfter(Sprite* pos, Sprite* sprite)
+{
+    Sprite* prev = sprite->prev;
+    Sprite* next = sprite->next;
+
+#ifdef SPR_DEBUG
+    if (pos) KLog_U2("Insert #", getSpriteIndex(sprite), "  after #", getSpriteIndex(pos));
+    else KLog_U1_("Insert #", getSpriteIndex(sprite), "  at #0");
+#endif // SPR_DEBUG
+
+    // we first remove the sprite from its current position
+    if (prev)
+    {
+        prev->next = next;
+        if (next)
+        {
+            next->prev = prev;
+            // fix sprite link from previous sprite
+            prev->lastVDPSprite->link = next->VDPSpriteIndex;
+        }
+        else
+        {
+            lastSprite = prev;
+            // fix sprite link from previous sprite
+            prev->lastVDPSprite->link = 0;
+        }
+    }
+    else
+    {
+        // 'next' become the first sprite
+        firstSprite = next;
+        if (next)
+        {
+            next->prev = prev;
+            // fix sprite link from previous sprite
+            starter->link = next->VDPSpriteIndex;
+        }
+        else
+        {
+            // no more sprite (both firstSprite and lastSprite == NULL)
+            lastSprite = prev;
+            // fix sprite link from previous sprite
+            starter->link = 0;
+        }
+    }
+
+    // then we re-insert after 'pos'
+    if (pos)
+    {
+        next = pos->next;
+        sprite->next = next;
+        sprite->prev = pos;
+        if (next) next->prev = sprite;
+        else lastSprite = sprite;
+        pos->next = sprite;
+        // fix sprite link
+        sprite->lastVDPSprite->link = pos->lastVDPSprite->link;
+        pos->lastVDPSprite->link = sprite->VDPSpriteIndex;
+    }
+    // or we insert before 'firstSprite' (become the new first sprite)
+    else
+    {
+        sprite->next = firstSprite;
+        sprite->prev = NULL;
+        // sprite become the preceding sprite of previous first sprite
+        if (firstSprite) firstSprite->prev = sprite;
+        // no previous first sprite ? --> sprite becomes last sprite then
+        else lastSprite = sprite;
+        // sprite become first sprite
+        firstSprite = sprite;
+        // fix sprite link
+        sprite->lastVDPSprite->link = starter->link;
+        starter->link = sprite->VDPSpriteIndex;
+    }
+}
+
+static u16 getSpriteIndex(Sprite* sprite)
+{
+    u16 res = 0;
+    Sprite* s = firstSprite;
+
+    while(s != sprite)
+    {
+        s = s->next;
+        res++;
+    }
+
+    return res;
+}
+
+static void logSprite(Sprite* sprite)
+{
+    KLog_U2("Sprite #", getSpriteIndex(sprite), " ------------- status=", sprite->status);
+    KLog_U3("animInd=", sprite->animInd, " seqInd=", sprite->seqInd, " frameInd=", sprite->frameInd);
+    KLog_S4("attribut=", sprite->attribut, " x=", sprite->x, " y=", sprite->y, " depth=", sprite->depth);
+    KLog_U3("visibility=", sprite->visibility, " timer=", sprite->timer, " frameNumSpr=", sprite->frameNumSprite);
+    KLog_U2("VDPSpriteInd=", sprite->VDPSpriteIndex, " link=", sprite->lastVDPSprite->link);
+    KLog_U2("prev=", (sprite->prev==NULL)?128:getSpriteIndex(sprite->prev), " next=", (sprite->next==NULL)?128:getSpriteIndex(sprite->next));
+}