--- conflicted
+++ resolved
@@ -1,198 +1,182 @@
-MAKEFILE_DIR := $(dir $(lastword $(MAKEFILE_LIST)))
-MAKEFILE_DIR := $(subst \,/,$(MAKEFILE_DIR))
-
-ifneq ("$(wildcard $(MAKEFILE_DIR)bin/rescomp.jar)","")
-    GDK := $(patsubst %/,%,$(MAKEFILE_DIR))
-endif
-
-<<<<<<< HEAD
-BIN := $(GDK)/bin
-LIB := $(GDK)/lib
-
-LIBSRC := $(GDK)/src
-LIBRES := $(GDK)/res
-LIBINCLUDE := $(GDK)/inc $(GDK)/inc/ext
-=======
-include $(GDK)/common.mk
->>>>>>> af25f3e5
-
-SRC := src
-RES := res
-INCLUDE := inc
-
-
-SRC_C= $(wildcard *.c)
-SRC_C+= $(wildcard $(SRC)/*.c)
-SRC_C+= $(wildcard $(SRC)/*/*.c)
-SRC_C+= $(wildcard $(SRC)/*/*/*.c)
-SRC_C:= $(filter-out $(SRC)/boot/rom_head.c,$(SRC_C))
-SRC_S= $(wildcard *.s)
-SRC_S+= $(wildcard $(SRC)/*.s)
-SRC_S+= $(wildcard $(SRC)/*/*.s)
-SRC_S+= $(wildcard $(SRC)/*/*/*.s)
-SRC_S:= $(filter-out $(SRC)/boot/sega.s,$(SRC_S))
-SRC_ASM= $(wildcard *.asm)
-SRC_ASM+= $(wildcard $(SRC)/*.asm)
-SRC_ASM+= $(wildcard $(SRC)/*/*.asm)
-SRC_ASM+= $(wildcard $(SRC)/*/*/*.asm)
-SRC_S80= $(wildcard *.s80)
-SRC_S80+= $(wildcard $(SRC)/*.s80)
-SRC_S80+= $(wildcard $(SRC)/*/*.s80)
-SRC_S80+= $(wildcard $(SRC)/*/*/*.s80)
-
-RES_C= $(wildcard $(RES)/*.c)
-RES_S= $(wildcard $(RES)/*.s)
-RES_RES= $(wildcard *.res)
-RES_RES+= $(wildcard $(RES)/*.res)
-
-RES_RS= $(RES_RES:.res=.rs)
-RES_H= $(RES_RES:.res=.h)
-RES_DEP= $(RES_RES:.res=.d)
-RES_DEPS= $(addprefix out/, $(RES_DEP))
-
-OBJ= $(RES_RES:.res=.o)
-OBJ+= $(RES_S:.s=.o)
-OBJ+= $(RES_C:.c=.o)
-OBJ+= $(SRC_S80:.s80=.o)
-OBJ+= $(SRC_ASM:.asm=.o)
-OBJ+= $(SRC_S:.s=.o)
-OBJ+= $(SRC_C:.c=.o)
-OBJS:= $(addprefix out/, $(OBJ))
-
-DEPS:= $(OBJS:.o=.d)
-
-#-include $(DEPS)
-
-LST:= $(SRC_C:.c=.lst)
-LSTS:= $(addprefix out/, $(LST))
-
-<<<<<<< HEAD
-INCS:= -I$(INCLUDE) -I$(SRC) -I$(RES) $(foreach inc, $(LIBINCLUDE), -I$(inc)) -I$(LIBRES)
-DEFAULT_FLAGS= $(EXTRA_FLAGS) -DSGDK_GCC -m68000 -Wall -Wextra -Wno-shift-negative-value -Wno-main -Wno-unused-parameter -fno-builtin $(INCS) -B$(BIN)
-FLAGSZ80:= -i$(SRC) -i$(INCLUDE) -i$(RES) -i$(LIBSRC) $(foreach inc, $(LIBINCLUDE), -i$(inc))
-=======
-INCS:= -I$(INCLUDE) -I$(SRC) -I$(RES) -I$(INCLUDE_LIB) -I$(RES_LIB)
-DEFAULT_FLAGS= $(EXTRA_FLAGS) -DSGDK_GCC -m68000 -Wall -Wextra -Wno-shift-negative-value -Wno-main -Wno-unused-parameter -fno-builtin $(INCS) -B$(BIN)
-FLAGSZ80:= -i$(SRC) -i$(INCLUDE) -i$(RES) -i$(SRC_LIB) -i$(INCLUDE_LIB)
->>>>>>> af25f3e5
-
-
-#release: FLAGS= $(DEFAULT_FLAGS) -Os -fomit-frame-pointer -fuse-linker-plugin -flto
-release: FLAGS= $(DEFAULT_FLAGS) -O3 -fuse-linker-plugin -fno-web -fno-gcse -fno-unit-at-a-time -fomit-frame-pointer -flto
-release: LIBMD= $(LIB)/libmd.a
-release: pre-build out/rom.bin out/symbol.txt
-#release: $(info $$var is [${SRC_C}])
-
-debug: FLAGS= $(DEFAULT_FLAGS) -O1 -ggdb -DDEBUG=1
-debug: LIBMD= $(LIB)/libmd_debug.a
-debug: pre-build out/rom.bin out/rom.out out/symbol.txt
-
-asm: FLAGS= $(DEFAULT_FLAGS) -O3 -fuse-linker-plugin -fno-web -fno-gcse -fno-unit-at-a-time -fomit-frame-pointer -S
-asm: pre-build $(LSTS)
-
-
-all: release
-default: release
-
-Default: release
-Debug: debug
-Release: release
-Asm: asm
-
-.PHONY: clean
-
-cleantmp:
-	$(RM) -f $(RES_RS)
-
-cleandep:
-	$(RM) -f $(DEPS)
-
-cleanlst:
-	$(RM) -f $(LSTS)
-
-cleanres: cleantmp
-	$(RM) -f $(RES_H) $(RES_DEP) $(RES_DEPS)
-
-cleanobj:
-	$(RM) -f $(OBJS) out/sega.o out/rom_head.bin out/rom_head.o out/rom.out
-
-clean: cleanobj cleanres cleanlst cleandep
-	$(RM) -f out.lst out/cmd_ out/symbol.txt out/rom.nm out/rom.wch out/rom.bin
-
-cleanrelease: clean
-
-cleandebug: clean
-
-cleanasm: cleanlst
-
-cleandefault: clean
-cleanDefault: clean
-
-cleanRelease: cleanrelease
-cleanDebug: cleandebug
-cleanAsm: cleanasm
-
-pre-build:
-	$(MKDIR) -p $(SRC)/boot
-	$(MKDIR) -p out
-
-
-out/rom.bin: out/rom.out
-	$(OBJCPY) -O binary out/rom.out out/rom.bin
-	$(SIZEBND) out/rom.bin -sizealign 131072 -checksum
-
-out/symbol.txt: out/rom.out
-	$(NM) $(LTO_PLUGIN) -n out/rom.out > out/symbol.txt
-
-out/rom.out: out/sega.o out/cmd_ $(LIBMD)
-	$(CC) -B$(BIN) -n -T $(GDK)/md.ld -nostdlib out/sega.o @out/cmd_ $(LIBMD) $(LIBGCC) -o out/rom.out -Wl,--gc-sections
-	$(RM) out/cmd_
-
-out/cmd_: $(OBJS)
-	$(ECHO) "$(OBJS)" > out/cmd_
-
-out/sega.o: $(SRC)/boot/sega.s out/rom_head.bin
-	$(CC) -x assembler-with-cpp $(DEFAULT_FLAGS) -c $(SRC)/boot/sega.s -o $@
-
-out/rom_head.bin: out/rom_head.o
-	$(OBJCPY) -O binary $< $@
-
-out/rom_head.o: $(SRC)/boot/rom_head.c
-	$(CC) $(DEFAULT_FLAGS) -c $< -o $@
-
-$(SRC)/boot/sega.s: $(SRC_LIB)/boot/sega.s
-	$(CP) $< $@
-
-$(SRC)/boot/rom_head.c: $(SRC_LIB)/boot/rom_head.c
-	$(CP) $< $@
-
-
-out/%.lst: %.c
-	$(MKDIR) -p $(dir $@)
-	$(CC) $(FLAGS) -c $< -o $@
-
-out/%.o: %.c
-	$(MKDIR) -p $(dir $@)
-	$(CC) $(FLAGS) -MMD -c $< -o $@
-
-out/%.o: %.s
-	$(MKDIR) -p $(dir $@)
-	$(CC) -x assembler-with-cpp $(FLAGS) -MMD -c $< -o $@
-
-out/%.o: %.rs
-	$(MKDIR) -p $(dir $@)
-	$(CC) -x assembler-with-cpp $(FLAGS) -c $*.rs -o $@
-	$(CP) $*.d out/$*.d
-	$(RM) $*.d
-
-%.rs: %.res
-	$(RESCOMP) $*.res $*.rs -dep out/$*.o
-
-%.s: %.asm
-	$(MACCER) -o $@ $<
-
-%.o80: %.s80
-	$(ASMZ80) $(FLAGSZ80) $< $@ out.lst
-
-%.s: %.o80
-	$(BINTOS) $<
+MAKEFILE_DIR := $(dir $(lastword $(MAKEFILE_LIST)))
+MAKEFILE_DIR := $(subst \,/,$(MAKEFILE_DIR))
+
+ifneq ("$(wildcard $(MAKEFILE_DIR)bin/rescomp.jar)","")
+    GDK := $(patsubst %/,%,$(MAKEFILE_DIR))
+endif
+
+include $(GDK)/common.mk
+
+SRC := src
+RES := res
+INCLUDE := inc
+
+
+SRC_C= $(wildcard *.c)
+SRC_C+= $(wildcard $(SRC)/*.c)
+SRC_C+= $(wildcard $(SRC)/*/*.c)
+SRC_C+= $(wildcard $(SRC)/*/*/*.c)
+SRC_C:= $(filter-out $(SRC)/boot/rom_head.c,$(SRC_C))
+SRC_S= $(wildcard *.s)
+SRC_S+= $(wildcard $(SRC)/*.s)
+SRC_S+= $(wildcard $(SRC)/*/*.s)
+SRC_S+= $(wildcard $(SRC)/*/*/*.s)
+SRC_S:= $(filter-out $(SRC)/boot/sega.s,$(SRC_S))
+SRC_ASM= $(wildcard *.asm)
+SRC_ASM+= $(wildcard $(SRC)/*.asm)
+SRC_ASM+= $(wildcard $(SRC)/*/*.asm)
+SRC_ASM+= $(wildcard $(SRC)/*/*/*.asm)
+SRC_S80= $(wildcard *.s80)
+SRC_S80+= $(wildcard $(SRC)/*.s80)
+SRC_S80+= $(wildcard $(SRC)/*/*.s80)
+SRC_S80+= $(wildcard $(SRC)/*/*/*.s80)
+
+RES_C= $(wildcard $(RES)/*.c)
+RES_S= $(wildcard $(RES)/*.s)
+RES_RES= $(wildcard *.res)
+RES_RES+= $(wildcard $(RES)/*.res)
+
+RES_RS= $(RES_RES:.res=.rs)
+RES_H= $(RES_RES:.res=.h)
+RES_DEP= $(RES_RES:.res=.d)
+RES_DEPS= $(addprefix out/, $(RES_DEP))
+
+OBJ= $(RES_RES:.res=.o)
+OBJ+= $(RES_S:.s=.o)
+OBJ+= $(RES_C:.c=.o)
+OBJ+= $(SRC_S80:.s80=.o)
+OBJ+= $(SRC_ASM:.asm=.o)
+OBJ+= $(SRC_S:.s=.o)
+OBJ+= $(SRC_C:.c=.o)
+OBJS:= $(addprefix out/, $(OBJ))
+
+DEPS:= $(OBJS:.o=.d)
+
+#-include $(DEPS)
+
+LST:= $(SRC_C:.c=.lst)
+LSTS:= $(addprefix out/, $(LST))
+
+INCS:= -I$(INCLUDE) -I$(SRC) -I$(RES) -I$(INCLUDE_LIB) -I$(RES_LIB)
+DEFAULT_FLAGS= $(EXTRA_FLAGS) -DSGDK_GCC -m68000 -Wall -Wextra -Wno-shift-negative-value -Wno-main -Wno-unused-parameter -fno-builtin $(INCS) -B$(BIN)
+FLAGSZ80:= -i$(SRC) -i$(INCLUDE) -i$(RES) -i$(SRC_LIB) -i$(INCLUDE_LIB)
+
+#release: FLAGS= $(DEFAULT_FLAGS) -Os -fomit-frame-pointer -fuse-linker-plugin -flto
+release: FLAGS= $(DEFAULT_FLAGS) -O3 -fuse-linker-plugin -fno-web -fno-gcse -fno-unit-at-a-time -fomit-frame-pointer -flto
+release: LIBMD= $(LIB)/libmd.a
+release: pre-build out/rom.bin out/symbol.txt
+#release: $(info $$var is [${SRC_C}])
+
+debug: FLAGS= $(DEFAULT_FLAGS) -O1 -ggdb -DDEBUG=1
+debug: LIBMD= $(LIB)/libmd_debug.a
+debug: pre-build out/rom.bin out/rom.out out/symbol.txt
+
+asm: FLAGS= $(DEFAULT_FLAGS) -O3 -fuse-linker-plugin -fno-web -fno-gcse -fno-unit-at-a-time -fomit-frame-pointer -S
+asm: pre-build $(LSTS)
+
+
+all: release
+default: release
+
+Default: release
+Debug: debug
+Release: release
+Asm: asm
+
+.PHONY: clean
+
+cleantmp:
+	$(RM) -f $(RES_RS)
+
+cleandep:
+	$(RM) -f $(DEPS)
+
+cleanlst:
+	$(RM) -f $(LSTS)
+
+cleanres: cleantmp
+	$(RM) -f $(RES_H) $(RES_DEP) $(RES_DEPS)
+
+cleanobj:
+	$(RM) -f $(OBJS) out/sega.o out/rom_head.bin out/rom_head.o out/rom.out
+
+clean: cleanobj cleanres cleanlst cleandep
+	$(RM) -f out.lst out/cmd_ out/symbol.txt out/rom.nm out/rom.wch out/rom.bin
+
+cleanrelease: clean
+
+cleandebug: clean
+
+cleanasm: cleanlst
+
+cleandefault: clean
+cleanDefault: clean
+
+cleanRelease: cleanrelease
+cleanDebug: cleandebug
+cleanAsm: cleanasm
+
+pre-build:
+	$(MKDIR) -p $(SRC)/boot
+	$(MKDIR) -p out
+
+
+out/rom.bin: out/rom.out
+	$(OBJCPY) -O binary out/rom.out out/rom.bin
+	$(SIZEBND) out/rom.bin -sizealign 131072 -checksum
+
+out/symbol.txt: out/rom.out
+	$(NM) $(LTO_PLUGIN) -n out/rom.out > out/symbol.txt
+
+out/rom.out: out/sega.o out/cmd_ $(LIBMD)
+	$(CC) -B$(BIN) -n -T $(GDK)/md.ld -nostdlib out/sega.o @out/cmd_ $(LIBMD) $(LIBGCC) -o out/rom.out -Wl,--gc-sections
+	$(RM) out/cmd_
+
+out/cmd_: $(OBJS)
+	$(ECHO) "$(OBJS)" > out/cmd_
+
+out/sega.o: $(SRC)/boot/sega.s out/rom_head.bin
+	$(CC) -x assembler-with-cpp $(DEFAULT_FLAGS) -c $(SRC)/boot/sega.s -o $@
+
+out/rom_head.bin: out/rom_head.o
+	$(OBJCPY) -O binary $< $@
+
+out/rom_head.o: $(SRC)/boot/rom_head.c
+	$(CC) $(DEFAULT_FLAGS) -c $< -o $@
+
+$(SRC)/boot/sega.s: $(SRC_LIB)/boot/sega.s
+	$(CP) $< $@
+
+$(SRC)/boot/rom_head.c: $(SRC_LIB)/boot/rom_head.c
+	$(CP) $< $@
+
+
+out/%.lst: %.c
+	$(MKDIR) -p $(dir $@)
+	$(CC) $(FLAGS) -c $< -o $@
+
+out/%.o: %.c
+	$(MKDIR) -p $(dir $@)
+	$(CC) $(FLAGS) -MMD -c $< -o $@
+
+out/%.o: %.s
+	$(MKDIR) -p $(dir $@)
+	$(CC) -x assembler-with-cpp $(FLAGS) -MMD -c $< -o $@
+
+out/%.o: %.rs
+	$(MKDIR) -p $(dir $@)
+	$(CC) -x assembler-with-cpp $(FLAGS) -c $*.rs -o $@
+	$(CP) $*.d out/$*.d
+	$(RM) $*.d
+
+%.rs: %.res
+	$(RESCOMP) $*.res $*.rs -dep out/$*.o
+
+%.s: %.asm
+	$(MACCER) -o $@ $<
+
+%.o80: %.s80
+	$(ASMZ80) $(FLAGSZ80) $< $@ out.lst
+
+%.s: %.o80
+	$(BINTOS) $<