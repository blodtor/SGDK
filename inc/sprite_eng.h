--- conflicted
+++ resolved
@@ -1,796 +1,780 @@
-/**
- *  \file sprite_eng.h
- *  \brief Sprite engine
- *  \author Stephane Dallongeville
- *  \date 10/2013
- *
- * Sprite engine providing advanced sprites manipulation and operations.<br>
- * This unit use both the vram memory manager (see vram.h file for more info)<br>
- * and the Sega Genesis VDP sprite capabilities (see vdp_spr.h file for more info).
- */
-
-#ifndef _SPRITE_ENG_H_
-#define _SPRITE_ENG_H_
-
-#include "vdp_pal.h"
-#include "vdp_tile.h"
-#include "vdp_spr.h"
-
-
-/**
- *  \brief
- *      Bouding box collision type (Box structure)
- */
-#define COLLISION_TYPE_BOX      1
-/**
- *  \brief
- *      Round circle collision type (Circle structure)
- */
-#define COLLISION_TYPE_CIRCLE   2
-
-/**
- *  \brief
- *      Special flag to indicate that we want to add the sprite at position 0 (head) in the list<br>
- *      instead of adding it in last position (default)
- */
-#define SPR_FLAG_INSERT_HEAD            0x2000
-
-/**
- *  \brief
- *      Enable automatic visibility calculation
- */
-#define SPR_FLAG_AUTO_VISIBILITY        0x1000
-/**
- *  \brief
- *      Enable fast visibility calculation (only meaningful if SPR_FLAG_AUTO_VISIBILITY is used)
- */
-#define SPR_FLAG_FAST_AUTO_VISIBILITY   0x0800
-/**
- *  \brief
- *      Enable automatic VRAM allocation
- */
-#define SPR_FLAG_AUTO_VRAM_ALLOC        0x0400
-/**
- *  \brief
- *      Enable automatic hardware sprite allocation
- */
-#define SPR_FLAG_AUTO_SPRITE_ALLOC      0x0200
-/**
- *  \brief
- *      Enable automatic upload of sprite tiles data into VRAM
- */
-#define SPR_FLAG_AUTO_TILE_UPLOAD       0x0100
-/**
- *  \brief
- *      Mask for sprite flags
- */
-#define SPR_FLAGS_MASK                  (SPR_FLAG_AUTO_VISIBILITY | SPR_FLAG_FAST_AUTO_VISIBILITY | SPR_FLAG_AUTO_VRAM_ALLOC | SPR_FLAG_AUTO_SPRITE_ALLOC | SPR_FLAG_AUTO_TILE_UPLOAD)
-
-/**
- *  \brief
- *      Minimum depth for a sprite (always above others sprites)
- */
-#define SPR_MIN_DEPTH       (-0x8000)
-/**
- *  \brief
- *      Maximum depth for a sprite (always below others sprites)
- */
-#define SPR_MAX_DEPTH       0x7FFF
-
-/**
- *  \brief
- *      Sprite visibility enumeration
- */
-typedef enum
-{
-    VISIBLE,        /**< Sprite is visible (no computation needed) */
-    HIDDEN,         /**< Sprite is hidden (no computation needed) */
-    AUTO_FAST,      /**< Automatic visibility calculation FAST (computation made on global meta sprite) */
-    AUTO_SLOW,      /**< Automatic visibility calculation SLOW (computation made per hardware sprite) */
-} SpriteVisibility;
-
-/**
- *  \struct Collision
- *  \brief
- *      Collision definition union.
- *
- *  \param type
- *      Collision type:<br>
- *      Allowed values are #COLLISION_TYPE_BOX or #COLLISION_TYPE_CIRCLE.
- *  \param box
- *      Box definition if type = #COLLISION_TYPE_BOX
- *  \param circle
- *      Circle definition if type = #COLLISION_TYPE_CIRCLE
- *  \param inner
- *      if current collision is verified the we test inner for more precise collisions if needed
- *  \param next
- *      if current collision is not verified then we test next for next collision if needed
- */
-typedef struct _collision
-{
-    u16 type;
-    union
-    {
-        Box box;
-        Circle circle;
-    } norm;
-    union
-    {
-        Box box;
-        Circle circle;
-    } hflip;
-    union
-    {
-        Box box;
-        Circle circle;
-    } vflip;
-    union
-    {
-        Box box;
-        Circle circle;
-    } hvflip;
-    struct _collision* inner;
-    struct _collision* next;
-} Collision;
-
-/**
- *  \brief
- *      VDP sprite info structure for sprite resource definition.
- *
- *  \param y
- *      Y offset for this VDP sprite relative to global Sprite position plus 0x80 (0x80 = 0 = no offset)
- *  \param size
- *      sprite size (see SPRITE_SIZE macro)
- *  \param numTile
- *      number of tile for this VDP sprite (should be coherent with the given size field)
- *  \param x
- *      X offset for this VDP sprite relative to global Sprite position plus 0x80 (0x80 = 0 = no offset)
- */
-typedef struct
-{
-    s16 y;          // respect VDP sprite field order
-    u16 size;
-    s16 x;
-    u16 numTile;
-}  VDPSpriteInf;
-
-
-/**
- *  \brief
- *      Sprite animation frame structure.
- *
- *  \param numSprite
- *      number of VDP sprite which compose this frame
- *  \param vdpSpritesInf
- *      pointer to an array of VDP sprites info composing the frame (followed by H/V/HV flipped versions)
- *  \param collision
- *      collision structure
- *  \param tileset
- *      tileset containing tiles for this animation frame (ordered for sprite)
- *  \param w
- *      frame width in pixel
- *  \param h
- *      frame height in pixel
- *  \param timer
- *      active time for this frame (in 1/60 of second)
- */
-typedef struct
-{
-    u16 numSprite;
-    VDPSpriteInf** vdpSpritesInf;
-    Collision* collision;
-    TileSet* tileset;           // TODO: have a tileset per VDP sprite (when rescomp will be optimized for better LZ4W compression)
-    s16 w;
-    s16 h;
-    u16 timer;
-} AnimationFrame;
-
-/**
- *  \brief
- *      Sprite animation structure.
- *
- *  \param numFrame
- *      number of different frame for this animation
- *  \param frames
- *      frames composing the animation
- *  \param length
- *      animation sequence length
- *  \param sequence
- *      frame sequence animation (for instance: 0-1-2-2-1-2-3-4..)
- *  \param loop
- *      frame sequence index for loop (last index if no loop)
- */
-typedef struct
-{
-    u16 numFrame;
-    AnimationFrame** frames;
-    u16 length;
-    u8* sequence;
-    s16 loop;
-} Animation;
-
-/**
- *  \brief
- *      Sprite definition structure.
- *
- *  \param palette
- *      Default palette data
- *  \param numAnimation
- *      number of animation for this sprite
- *  \param animations
- *      animation definitions
- *  \param maxNumTile
- *      maximum number of tile used by a single animation frame (used for VRAM tile space allocation)
- *  \param maxNumSprite
- *      maximum number of VDP sprite used by a single animation frame (used for VDP sprite allocation)
- *
- *  Contains all animations for a Sprite and internal informations.
- */
-typedef struct
-{
-    Palette* palette;
-    u16 numAnimation;
-    Animation** animations;
-    u16 maxNumTile;
-    u16 maxNumSprite;
-} SpriteDefinition;
-
-/**
- *  \brief
- *      Sprite structure used by the Sprite Engine to store state for a sprite.<br>
- *      WARNING: always use the #SPR_addSprite(..) method to allocate Sprite object.<br>
- *
- *  \param status
- *      Internal state and automatic allocation information (internal)
- *  \param spriteDef
- *      Sprite definition pointer
- *  \param animation
- *      Animation pointer cache (internal)
- *  \param frame
- *      AnimationFrame pointer cache (internal)
- *  \param animInd
- *      current animation index (internal)
- *  \param frameInd
- *      current frame animation index (internal)
- *  \param seqInd
- *      current frame animation sequence index (internal)
- *  \param timer
- *      timer for current frame (internal)
- *  \param x
- *      current sprite X position on screen
- *  \param y
- *      current sprite Y position on screen
- *  \param depth
- *      current sprite depth (Z) position used for Z sorting
- *  \param attribut
- *      sprite specific attribut and allocated VRAM tile index (see TILE_ATTR_FULL() macro)
- *  \param visibility
- *      visibility information of current frame for each VDP sprite (max = 16)
- *  \param VDPSpriteIndex
- *      index of first allocated VDP sprite (0 when no yet allocated)<br>
- *      Number of allocated VDP sprite is defined by definition->maxNumSprite
- *  \param frameNumSprite
- *      the number of VDP sprite used by the current frame (internal)
- *  \param lastVDPSprite
- *      Pointer to last VDP sprite used by this Sprite (used internally to update link between sprite)
- *  \param data
- *      this is a free field for user data, use it for whatever you want (flags, pointer...)
- *  \param prev
- *      pointer on previous Sprite in list
- *  \param next
- *      pointer on next Sprite in list
- *
- *  Used to manage an active sprite in game condition.
- */
-typedef struct _Sprite
-{
-    u16 status;
-    u16 visibility;
-    const SpriteDefinition* definition;
-    Animation* animation;
-    AnimationFrame* frame;
-    s16 animInd;
-    s16 frameInd;
-    s16 seqInd;
-    u16 timer;
-    s16 x;
-    s16 y;
-    s16 depth;
-    u16 attribut;
-    u16 VDPSpriteIndex;
-    u16 frameNumSprite;
-    VDPSprite* lastVDPSprite;
-    u32 data;
-    struct _Sprite* prev;
-    struct _Sprite* next;
-} Sprite;
-
-
-/**
- *  \brief
- *      Initialize the Sprite engine with default parameters.
- *
- *      Initialize the sprite engine using default parameters:<br>
- *      80 sprites, 384 tiles reserved in VRAM and 256 tiles in memory for the unpack buffer.<br>
- *      This also initialize the hardware sprite allocation system.
- *
- *  \see SPR_initEx()
- *  \see SPR_end()
- */
-void SPR_init();
-/**
- *  \brief
- *      Init the Sprite engine with specified advanced parameters (max sprite, VRAM allocation size and unpacking buffer size).
- *
- *  \param maxSprite
- *      Maximum number of sprite the Sprite Engine can handle, higher value requires more memory (maximum accepted = <i>127</i>).<br>
- *      If set to 0 the default value is used (40 sprites)
- *  \param vramSize
- *      size (in tile) of the VRAM region for the automatic VRAM tile allocation.<br>
- *      If set to 0 the default size is used (384 tiles)
- *  \param unpackBufferSize
- *      size of the buffer for unpacking sprite tilesets.<br>
- *      the buffer should be big enough to contains all unpacked tileset ready to be send to VRAM.<br>
- *      If set to 0 the default size is used (256 tiles)
- *
- *      Initialize the sprite engine.<br>
- *      This allocates a VRAM region for sprite tiles, memory for tileset unpacking and initialize
- *      hardware sprite allocation system.
- *
- *  \see SPR_init()
- *  \see SPR_end()
- */
-void SPR_initEx(u16 maxSprite, u16 vramSize, u16 unpackBufferSize);
-/**
- *  \brief
- *      End the Sprite engine.
- *
- *      End the sprite engine and release attached resources.<br>
- *      This releases the allocated VRAM region, memory for unpacking and hardware sprite.
- */
-void SPR_end();
-/**
- *  \brief
- *      FALSE if sprite cache engine is not initialized, TRUE otherwise.
- */
-bool SPR_isInitialized();
-
-/**
- *  \brief
- *      Reset the Sprite engine.<br>
- *
- *      This method releases all allocated sprites and their resources.
- */
-void SPR_reset();
-
-/**
- *  \brief
- *      Adds a new sprite with specified parameters and returns it.
- *
- *  \param spriteDef
- *      the SpriteDefinition data to assign to this sprite.
- *  \param x
- *      default X position.
- *  \param y
- *      default Y position.
- *  \param attribut
- *      sprite attribut (see TILE_ATTR() macro).
- *  \param spriteIndex
- *      index of the first sprite in the VDP sprite table used to display this Sprite (should be in [1..79] range.<br>
- *      IMPORTANT: this value is used only if you use manual VDP Sprite allocation (see the <i>flags</i> parameter).<br>
- *  \param flags
- *      specific settings for this sprite:<br>
- *      #SPR_FLAG_AUTO_VISIBILITY = Enable automatic sprite visibility calculation (you can also use SPR_setVisibility(..) method).<br>
- *      #SPR_FLAG_FAST_AUTO_VISIBILITY = Enable fast computation for the automatic visibility calculation (disabled by default)<br>
- *          If you set this flag the automatic visibility calculation will be done globally for the (meta) sprite and not per internal
- *          hardware sprite. This result in faster visibility computation at the expense of some waste of hardware sprite.
- *          You can set the automatic visibility computation by using SPR_setVisibility(..) method.<br>
- *      #SPR_FLAG_AUTO_VRAM_ALLOC = Enable automatic VRAM allocation (enabled by default)<br>
- *          If you don't set this flag you will have to manually define VRAM tile index position for this sprite with the <i>attribut</i> parameter or by using the #SPR_setVRAMTileIndex(..) method<br>
- *      #SPR_FLAG_AUTO_SPRITE_ALLOC = Enable automatic hardware/VDP sprite allocation (enabled by default)<br>
- *          If you don't set this flag you will have to manually define the hardware sprite table index to reserve with the <i>spriteIndex</i> parameter or by using the #SPR_setSpriteTableIndex(..) method<br>
- *      #SPR_FLAG_AUTO_TILE_UPLOAD = Enable automatic upload of sprite tiles data into VRAM (enabled by default)<br>
- *          If you don't set this flag you will have to manually upload tiles data of sprite into the VRAM.<br>
- *      <br>
- *      It's recommended to use the following default settings:<br>
- *      SPR_FLAG_AUTO_VISIBILITY | SPR_FLAG_AUTO_VRAM_ALLOC | SPR_FLAG_AUTO_SPRITE_ALLOC | SPR_FLAG_AUTO_TILE_UPLOAD<br>
- *  \return the new sprite or <i>NULL</i> if the operation failed (some logs can be generated in the KMod console in this case)
- *
- *      By default the sprite uses the provided flags setting for automatic resources allocation and sprite visibility computation.<br>
- *      If auto visibility is not enabled then sprite is considered as not visible by default (see SPR_setVisibility(..) method).<br>
- *      You can release all sprite resources by using SPR_releaseSprite(..) or SPR_reset(..).<br>
- *      IMPORTANT NOTE: sprite allocation can fail (return NULL) when you are using auto VRAM allocation (SPR_FLAG_AUTO_VRAM_ALLOC) even if there is enough VRAM available,<br>
- *      this can happen because of the VRAM fragmentation. You can use #SPR_addSpriteExSafe(..) method instead so it take care about VRAM fragmentation.
- *
- *  \see SPR_addSprite(..)
- *  \see SPR_addSpriteExSafe(..)
- *  \see SPR_releaseSprite(..)
- */
-Sprite* SPR_addSpriteEx(const SpriteDefinition* spriteDef, s16 x, s16 y, u16 attribut, u16 spriteIndex, u16 flags);
-/**
- *  \brief
- *      Adds a new sprite with auto resource allocation enabled and returns it.
- *
- *  \param spriteDef
- *      the SpriteDefinition data to assign to this sprite.
- *  \param x
- *      default X position.
- *  \param y
- *      default Y position.
- *  \param attribut
- *      sprite attribut (see TILE_ATTR() macro).
- *  \return the new sprite or <i>NULL</i> if the operation failed (some logs can be generated in the KMod console in this case)
- *
- *      By default the sprite uses automatic resources allocation (VRAM and hardware sprite) and visibility is set to ON.<br>
- *      You can change these defaults settings later by calling SPR_setVRAMTileIndex(..), SPR_setSpriteTableIndex(..), SPR_setAutoTileUpload(..) and SPR_setVisibility(..) methods.<br>
- *      You can release all sprite resources by using SPR_releaseSprite(..) or SPR_reset(..).<br>
- *      IMPORTANT NOTE: sprite allocation can fail (return NULL) because of automatic VRAM allocation even if there is enough VRAM available,
- *      this can happen because of the VRAM fragmentation.<br> You can use #SPR_addSpriteSafe(..) method instead so it take care about VRAM fragmentation.
- *
- *  \see SPR_addSpriteEx(..)
- *  \see SPR_addSpriteSafe(..)
- *  \see SPR_releaseSprite(..)
- */
-Sprite* SPR_addSprite(const SpriteDefinition* spriteDef, s16 x, s16 y, u16 attribut);
-/**
- *  \brief
- *      Adds a new sprite with specified parameters and returns it.
- *
- *  \param spriteDef
- *      the SpriteDefinition data to assign to this sprite.
- *  \param x
- *      default X position.
- *  \param y
- *      default Y position.
- *  \param attribut
- *      sprite attribut (see TILE_ATTR() macro).
- *  \param spriteIndex
- *      index of the first sprite in the VDP sprite table used to display this Sprite (should be > 0 and < 128).<br>
- *      IMPORTANT: this value is used only if you use manual VDP Sprite allocation (see the <i>flags</i> parameter).<br>
- *  \param flags
- *      specific settings for this sprite:<br>
- *      #SPR_FLAG_AUTO_VISIBILITY = Enable automatic sprite visibility calculation (you can also use SPR_setVisibility(..) method).<br>
- *      #SPR_FLAG_FAST_AUTO_VISIBILITY = Enable fast computation for the automatic visibility calculation (disabled by default)<br>
- *          If you set this flag the automatic visibility calculation will be done globally for the (meta) sprite and not per internal
- *          hardware sprite. This result in faster visibility computation at the expense of some waste of hardware sprite.
- *          You can set the automatic visibility computation by using SPR_setVisibility(..) method.<br>
- *      #SPR_FLAG_AUTO_VRAM_ALLOC = Enable automatic VRAM allocation (enabled by default)<br>
- *          If you don't set this flag you will have to manually define VRAM tile index position for this sprite with the <i>attribut</i> parameter or by using the #SPR_setVRAMTileIndex(..) method<br>
- *      #SPR_FLAG_AUTO_SPRITE_ALLOC = Enable automatic hardware/VDP sprite allocation (enabled by default)<br>
- *          If you don't set this flag you will have to manually define the hardware sprite table index to reserve with the <i>spriteIndex</i> parameter or by using the #SPR_setSpriteTableIndex(..) method<br>
- *      #SPR_FLAG_AUTO_TILE_UPLOAD = Enable automatic upload of sprite tiles data into VRAM (enabled by default)<br>
- *          If you don't set this flag you will have to manually upload tiles data of sprite into the VRAM.<br>
- *      <br>
- *      It's recommended to use the following default settings:<br>
- *      SPR_FLAG_AUTO_VISIBILITY | SPR_FLAG_AUTO_VRAM_ALLOC | SPR_FLAG_AUTO_SPRITE_ALLOC | SPR_FLAG_AUTO_TILE_UPLOAD<br>
- *  \return the new sprite or <i>NULL</i> if the operation failed (some logs can be generated in the KMod console in this case)
- *
- *      By default the sprite uses the provided flags setting for automatic resources allocation and sprite visibility computation.<br>
- *      If auto visibility is not enabled then sprite is considered as not visible by default (see SPR_setVisibility(..) method).<br>
- *      You can release all sprite resources by using SPR_releaseSprite(..) or SPR_reset(..).
- *
- *  \see SPR_addSpriteSafe(..)
- *  \see SPR_addSpriteEx(..)
- *  \see SPR_releaseSprite(..)
- */
-Sprite* SPR_addSpriteExSafe(const SpriteDefinition* spriteDef, s16 x, s16 y, u16 attribut, u16 spriteIndex, u16 flags);
-/**
- *  \brief
- *      Adds a new sprite with auto resource allocation enabled and returns it.
- *
- *  \param spriteDef
- *      the SpriteDefinition data to assign to this sprite.
- *  \param x
- *      default X position.
- *  \param y
- *      default Y position.
- *  \param attribut
- *      sprite attribut (see TILE_ATTR() macro).
- *  \return the new sprite or <i>NULL</i> if the operation failed (some logs can be generated in the KMod console in this case)
- *
- *      By default the sprite uses automatic resources allocation (VRAM and hardware sprite) and visibility is set to ON.<br>
- *      You can change these defaults settings later by calling SPR_setVRAMTileIndex(..), SPR_setSpriteTableIndex(..), SPR_setAutoTileUpload(..) and SPR_setVisibility(..) methods.<br>
- *      You can release all sprite resources by using SPR_releaseSprite(..) or SPR_reset(..).<
- *
- *  \see SPR_addSpriteSafeEx(..)
- *  \see SPR_addSprite(..)
- *  \see SPR_releaseSprite(..)
- */
-Sprite* SPR_addSpriteSafe(const SpriteDefinition* spriteDef, s16 x, s16 y, u16 attribut);
-
-/**
- *  \brief
- *      Release the specified sprite (no more visible and release its resources).
- *
- *  \param sprite
- *      Sprite to release
- *
- *      This method release resources for the specified Sprite object and remove it from the screen at next SPR_update() call.
- *
- *  \see SPR_releasesSprite(..)
- */
-void SPR_releaseSprite(Sprite* sprite);
-/**
- *  \brief
- *      Returns the number of active sprite (number of sprite added with SPR_addSprite(..) or SPR_addSpriteEx(..) methods).
- */
-u16 SPR_getNumActiveSprite();
-/**
- *  \brief
- *      Defragment allocated VRAM for sprites, that can help when sprite allocation fail (SPR_addSprite(..) or SPR_addSpriteEx(..) return <i>NULL</i>).
- */
-void SPR_defragVRAM();
-
-/**
- *  \brief
- *      Set the Sprite Definition.
- *
- *  \param sprite
- *      Sprite to set definition for.
- *  \param spriteDef
- *      the SpriteDefinition data to assign to this sprite.
- *
- *   Set the Sprite Definition for this sprite.<br>
- *   By default the first frame of the first animation from Sprite Definition is loaded.
- *
- *  \return FALSE if auto resource allocation failed, TRUE otherwise.
- */
-<<<<<<< HEAD
-bool SPR_setDefinition(Sprite *sprite, const SpriteDefinition *spriteDef);
-=======
-u16 SPR_setDefinition(Sprite* sprite, const SpriteDefinition* spriteDef);
->>>>>>> 3f784f91
-/**
- *  \brief
- *      Set sprite position.
- *
- *  \param sprite
- *      Sprite to set position for
- *  \param x
- *      X position
- *  \param y
- *      Y position
- */
-void SPR_setPosition(Sprite* sprite, s16 x, s16 y);
-/**
- *  \brief
- *      Set sprite Horizontal Flip attribut.
- *
- *  \param sprite
- *      Sprite to set attribut for
- *  \param value
- *      The horizontal flip attribut value (TRUE or FALSE)
- */
-void SPR_setHFlip(Sprite* sprite, u16 value);
-/**
- *  \brief
- *      Set sprite Vertical Flip attribut.
- *
- *  \param sprite
- *      Sprite to set attribut for
- *  \param value
- *      The vertical flip attribut value (TRUE or FALSE)
- */
-void SPR_setVFlip(Sprite* sprite, u16 value);
-/**
- *  \brief
- *      Set sprite Palette index to use.
- *
- *  \param sprite
- *      Sprite to set attribut for
- *  \param value
- *      The palette index to use for this sprite (PAL0, PAL1, PAL2 or PAL3)
- */
-void SPR_setPalette(Sprite* sprite, u16 value);
-/**
- *  \brief
- *      Set sprite Priority attribut.
- *
- *  \param sprite
- *      Sprite to set attribut for
- *  \param value
- *      The priority attribut value (TRUE or FALSE)
- */
-void SPR_setPriorityAttribut(Sprite* sprite, u16 value);
-/**
- *  \brief
- *      Set sprite depth (for sprite display ordering)
- *
- *  \param sprite
- *      Sprite to set depth for
- *  \param value
- *      The depth value (SPR_MIN_DEPTH to set always on top)
- *
- *  Sprite having lower depth are display in front of sprite with higher depth.<br>
- *  The sprite is *immediately* sorted when its depth value is changed.
- */
-void SPR_setDepth(Sprite* sprite, s16 value);
-/**
- *  \brief
- *      Same as #SPR_setDepth(..)
- */
-void SPR_setZ(Sprite* sprite, s16 value);
-/**
- *  \deprecated Use SPR_setDepth(SPR_MIN_DEPTH) instead
- */
-void SPR_setAlwaysOnTop(Sprite* sprite, u16 value);
-/**
- *  \brief
- *      Set current sprite animation and frame.
- *
- *  \param sprite
- *      Sprite to set animation and frame for
- *  \param anim
- *      animation index to set
- *  \param frame
- *      frame index to set
- */
-void SPR_setAnimAndFrame(Sprite* sprite, s16 anim, s16 frame);
-/**
- *  \brief
- *      Set current sprite animation.
- *
- *  \param sprite
- *      Sprite to set animation for
- *  \param anim
- *      animation index to set.
- */
-void SPR_setAnim(Sprite* sprite, s16 anim);
-/**
- *  \brief
- *      Set current sprite frame.
- *
- *  \param sprite
- *      Sprite to set frame for
- *  \param frame
- *      frame index to set.
- */
-void SPR_setFrame(Sprite* sprite, s16 frame);
-/**
- *  \brief
- *      Pass to the next sprite frame.
- *
- *  \param sprite
- *      Sprite to pass to next frame for
- */
-void SPR_nextFrame(Sprite* sprite);
-
-/**
- *  \brief
- *      Set the VRAM tile position reserved for this sprite.
- *
- *  \param sprite
- *      Sprite to set the VRAM tile position for
- *  \param value
- *      the tile position in VRAM where we will upload the sprite tiles data.<br>
- *      Use <b>-1</b> for auto allocation.<br>
- *  \return FALSE if auto allocation failed (can happen only if sprite is currently active), TRUE otherwise
- *
- *  By default the Sprite Engine auto allocate VRAM for sprites tiles but you can force
- *  manual allocation and fix the sprite tiles position in VRAM with this method.
- */
-<<<<<<< HEAD
-bool SPR_setVRAMTileIndex(Sprite *sprite, s16 value);
-=======
-u16 SPR_setVRAMTileIndex(Sprite* sprite, s16 value);
->>>>>>> 3f784f91
-/**
- *  \brief
- *      Set the VDP sprite index to use for this sprite.
- *
- *  \param sprite
- *      Sprite to set the VDP Sprite index for
- *  \param value
- *      the index of the first sprite in the VDP sprite table used to display this Sprite (should be > 0 and < 128).<br>
- *      Use <b>-1</b> for auto allocation.<br>
- *  \return FALSE if auto allocation failed (can happen only if sprite is currently active), TRUE otherwise
- *
- *  By default the Sprite Engine auto allocate VDP sprite but you can force
- *  manual allocation and fix the index of the first VDP sprite to use with this method.<br>
- *  If you set the index manually you need to ensure you have enough available contiguous VDP sprites at this
- *  index so it can fit the current sprite requirement in VDP sprite.
- *  <b>WARNING: you cannot use sprite 0 as it is internally reserved.</b>
- */
-<<<<<<< HEAD
-bool SPR_setSpriteTableIndex(Sprite *sprite, s16 value);
-=======
-u16 SPR_setSpriteTableIndex(Sprite* sprite, s16 value);
->>>>>>> 3f784f91
-/**
- *  \brief
- *      Enable/disable the automatic upload of sprite tiles data into VRAM.
- *
- *  \param sprite
- *      Sprite we want to enable/disable auto tile upload for
- *  \param value
- *      TRUE to enable the automatic upload of sprite tiles data into VRAM.<br>
- *      FALSE to disable it (mean you have to handle that on your own).<br>
- */
-void SPR_setAutoTileUpload(Sprite* sprite, u16 value);
-/**
- *  \brief
- *      Set the <i>visibility</i> state for this sprite.
- *
- *  \param sprite
- *      Sprite to set the <i>visibility</i> information
- *  \param value
- *      Visibility value to set.<br>
- *      SpriteVisibility.VISIBLE       = sprite is visible<br>
- *      SpriteVisibility.HIDDEN        = sprite is not visible<br>
- *      SpriteVisibility.AUTO_FAST     = visibility is automatically computed from sprite position (global visibility)<br>
- *      SpriteVisibility.AUTO_SLOW     = visibility is automatically computed from sprite position (per hardware sprite visibility)<br>
- */
-void SPR_setVisibility(Sprite* sprite, SpriteVisibility value);
-/**
- *  \deprecated Use #SPR_setVisibility(..) method instead.
- */
-void SPR_setAlwaysVisible(Sprite* sprite, u16 value);
-/**
- *  \deprecated Use #SPR_setVisibility(..) method instead.
- */
-void SPR_setNeverVisible(Sprite* sprite, u16 value);
-/**
- *  \brief
- *      Update the internal <i>visibility</i> state for this sprite (when AUTO visibility is enabled).<br>
- *
- *  \param sprite
- *      Sprite to compute <i>visibility</i> state
- *  \return TRUE if sprite is visible, FALSE otherwise
- *
- *  This method computes the visibility state for the specified sprite if the AUTO visibility is enabled (see SPR_setVisibility(..) method).<br>
- *  Note that sprite visibility is automatically computed when you call SPR_update() so you need to use this method
- *  only if you want to know if the sprite is visible or not before the next SPR_update() call.
- *
- *  \see SPR_setVisibility(..)
- */
-<<<<<<< HEAD
-bool SPR_computeVisibility(Sprite *sprite);
-=======
-u16 SPR_computeVisibility(Sprite* sprite);
->>>>>>> 3f784f91
-
-// /**
-// *  \brief
-// *      Test if specified sprites are in collision.
-// *
-// *  \param sprite1
-// *      first sprite.
-// *  \param sprite2
-// *      second sprite.
-// *  \return
-// *      TRUE if sprite1 and sprite2 are in collision, FALSE otherwise.
-// */
-//u16 SPR_testCollision(Sprite* sprite1, Sprite* sprite2);
-
-/**
- *  \brief
- *      Clear all displayed sprites.
- *
- *  This method allow to quickly hide all sprites (without releasing their resources).<br>
- *  Sprites can be displayed again just by calling SPR_update().
- */
-void SPR_clear();
-/**
- *  \brief
- *      Update and display the active list of sprite.
- *
- *  This actually updates all internal active sprites states and prepare the sprite list
- *  cache to send it to the hardware (VDP) at Vint.
- *
- *  \see #SPR_addSprite(..)
- */
-void SPR_update();
-
-/**
- *  \brief
- *      Log the profil informations (when enabled) in the KMod message window.
- */
-void SPR_logProfil();
-/**
- *  \brief
- *      Log the sprites informations (when enabled) in the KMod message window.
- */
-void SPR_logSprites();
-
-
-#endif // _SPRITE_ENG_H_
+/**
+ *  \file sprite_eng.h
+ *  \brief Sprite engine
+ *  \author Stephane Dallongeville
+ *  \date 10/2013
+ *
+ * Sprite engine providing advanced sprites manipulation and operations.<br>
+ * This unit use both the vram memory manager (see vram.h file for more info)<br>
+ * and the Sega Genesis VDP sprite capabilities (see vdp_spr.h file for more info).
+ */
+
+#ifndef _SPRITE_ENG_H_
+#define _SPRITE_ENG_H_
+
+#include "vdp_pal.h"
+#include "vdp_tile.h"
+#include "vdp_spr.h"
+
+
+/**
+ *  \brief
+ *      Bouding box collision type (Box structure)
+ */
+#define COLLISION_TYPE_BOX      1
+/**
+ *  \brief
+ *      Round circle collision type (Circle structure)
+ */
+#define COLLISION_TYPE_CIRCLE   2
+
+/**
+ *  \brief
+ *      Special flag to indicate that we want to add the sprite at position 0 (head) in the list<br>
+ *      instead of adding it in last position (default)
+ */
+#define SPR_FLAG_INSERT_HEAD            0x2000
+
+/**
+ *  \brief
+ *      Enable automatic visibility calculation
+ */
+#define SPR_FLAG_AUTO_VISIBILITY        0x1000
+/**
+ *  \brief
+ *      Enable fast visibility calculation (only meaningful if SPR_FLAG_AUTO_VISIBILITY is used)
+ */
+#define SPR_FLAG_FAST_AUTO_VISIBILITY   0x0800
+/**
+ *  \brief
+ *      Enable automatic VRAM allocation
+ */
+#define SPR_FLAG_AUTO_VRAM_ALLOC        0x0400
+/**
+ *  \brief
+ *      Enable automatic hardware sprite allocation
+ */
+#define SPR_FLAG_AUTO_SPRITE_ALLOC      0x0200
+/**
+ *  \brief
+ *      Enable automatic upload of sprite tiles data into VRAM
+ */
+#define SPR_FLAG_AUTO_TILE_UPLOAD       0x0100
+/**
+ *  \brief
+ *      Mask for sprite flags
+ */
+#define SPR_FLAGS_MASK                  (SPR_FLAG_AUTO_VISIBILITY | SPR_FLAG_FAST_AUTO_VISIBILITY | SPR_FLAG_AUTO_VRAM_ALLOC | SPR_FLAG_AUTO_SPRITE_ALLOC | SPR_FLAG_AUTO_TILE_UPLOAD)
+
+/**
+ *  \brief
+ *      Minimum depth for a sprite (always above others sprites)
+ */
+#define SPR_MIN_DEPTH       (-0x8000)
+/**
+ *  \brief
+ *      Maximum depth for a sprite (always below others sprites)
+ */
+#define SPR_MAX_DEPTH       0x7FFF
+
+/**
+ *  \brief
+ *      Sprite visibility enumeration
+ */
+typedef enum
+{
+    VISIBLE,        /**< Sprite is visible (no computation needed) */
+    HIDDEN,         /**< Sprite is hidden (no computation needed) */
+    AUTO_FAST,      /**< Automatic visibility calculation FAST (computation made on global meta sprite) */
+    AUTO_SLOW,      /**< Automatic visibility calculation SLOW (computation made per hardware sprite) */
+} SpriteVisibility;
+
+/**
+ *  \struct Collision
+ *  \brief
+ *      Collision definition union.
+ *
+ *  \param type
+ *      Collision type:<br>
+ *      Allowed values are #COLLISION_TYPE_BOX or #COLLISION_TYPE_CIRCLE.
+ *  \param box
+ *      Box definition if type = #COLLISION_TYPE_BOX
+ *  \param circle
+ *      Circle definition if type = #COLLISION_TYPE_CIRCLE
+ *  \param inner
+ *      if current collision is verified the we test inner for more precise collisions if needed
+ *  \param next
+ *      if current collision is not verified then we test next for next collision if needed
+ */
+typedef struct _collision
+{
+    u16 type;
+    union
+    {
+        Box box;
+        Circle circle;
+    } norm;
+    union
+    {
+        Box box;
+        Circle circle;
+    } hflip;
+    union
+    {
+        Box box;
+        Circle circle;
+    } vflip;
+    union
+    {
+        Box box;
+        Circle circle;
+    } hvflip;
+    struct _collision* inner;
+    struct _collision* next;
+} Collision;
+
+/**
+ *  \brief
+ *      VDP sprite info structure for sprite resource definition.
+ *
+ *  \param y
+ *      Y offset for this VDP sprite relative to global Sprite position plus 0x80 (0x80 = 0 = no offset)
+ *  \param size
+ *      sprite size (see SPRITE_SIZE macro)
+ *  \param numTile
+ *      number of tile for this VDP sprite (should be coherent with the given size field)
+ *  \param x
+ *      X offset for this VDP sprite relative to global Sprite position plus 0x80 (0x80 = 0 = no offset)
+ */
+typedef struct
+{
+    s16 y;          // respect VDP sprite field order
+    u16 size;
+    s16 x;
+    u16 numTile;
+}  VDPSpriteInf;
+
+
+/**
+ *  \brief
+ *      Sprite animation frame structure.
+ *
+ *  \param numSprite
+ *      number of VDP sprite which compose this frame
+ *  \param vdpSpritesInf
+ *      pointer to an array of VDP sprites info composing the frame (followed by H/V/HV flipped versions)
+ *  \param collision
+ *      collision structure
+ *  \param tileset
+ *      tileset containing tiles for this animation frame (ordered for sprite)
+ *  \param w
+ *      frame width in pixel
+ *  \param h
+ *      frame height in pixel
+ *  \param timer
+ *      active time for this frame (in 1/60 of second)
+ */
+typedef struct
+{
+    u16 numSprite;
+    VDPSpriteInf** vdpSpritesInf;
+    Collision* collision;
+    TileSet* tileset;           // TODO: have a tileset per VDP sprite (when rescomp will be optimized for better LZ4W compression)
+    s16 w;
+    s16 h;
+    u16 timer;
+} AnimationFrame;
+
+/**
+ *  \brief
+ *      Sprite animation structure.
+ *
+ *  \param numFrame
+ *      number of different frame for this animation
+ *  \param frames
+ *      frames composing the animation
+ *  \param length
+ *      animation sequence length
+ *  \param sequence
+ *      frame sequence animation (for instance: 0-1-2-2-1-2-3-4..)
+ *  \param loop
+ *      frame sequence index for loop (last index if no loop)
+ */
+typedef struct
+{
+    u16 numFrame;
+    AnimationFrame** frames;
+    u16 length;
+    u8* sequence;
+    s16 loop;
+} Animation;
+
+/**
+ *  \brief
+ *      Sprite definition structure.
+ *
+ *  \param palette
+ *      Default palette data
+ *  \param numAnimation
+ *      number of animation for this sprite
+ *  \param animations
+ *      animation definitions
+ *  \param maxNumTile
+ *      maximum number of tile used by a single animation frame (used for VRAM tile space allocation)
+ *  \param maxNumSprite
+ *      maximum number of VDP sprite used by a single animation frame (used for VDP sprite allocation)
+ *
+ *  Contains all animations for a Sprite and internal informations.
+ */
+typedef struct
+{
+    Palette* palette;
+    u16 numAnimation;
+    Animation** animations;
+    u16 maxNumTile;
+    u16 maxNumSprite;
+} SpriteDefinition;
+
+/**
+ *  \brief
+ *      Sprite structure used by the Sprite Engine to store state for a sprite.<br>
+ *      WARNING: always use the #SPR_addSprite(..) method to allocate Sprite object.<br>
+ *
+ *  \param status
+ *      Internal state and automatic allocation information (internal)
+ *  \param spriteDef
+ *      Sprite definition pointer
+ *  \param animation
+ *      Animation pointer cache (internal)
+ *  \param frame
+ *      AnimationFrame pointer cache (internal)
+ *  \param animInd
+ *      current animation index (internal)
+ *  \param frameInd
+ *      current frame animation index (internal)
+ *  \param seqInd
+ *      current frame animation sequence index (internal)
+ *  \param timer
+ *      timer for current frame (internal)
+ *  \param x
+ *      current sprite X position on screen
+ *  \param y
+ *      current sprite Y position on screen
+ *  \param depth
+ *      current sprite depth (Z) position used for Z sorting
+ *  \param attribut
+ *      sprite specific attribut and allocated VRAM tile index (see TILE_ATTR_FULL() macro)
+ *  \param visibility
+ *      visibility information of current frame for each VDP sprite (max = 16)
+ *  \param VDPSpriteIndex
+ *      index of first allocated VDP sprite (0 when no yet allocated)<br>
+ *      Number of allocated VDP sprite is defined by definition->maxNumSprite
+ *  \param frameNumSprite
+ *      the number of VDP sprite used by the current frame (internal)
+ *  \param lastVDPSprite
+ *      Pointer to last VDP sprite used by this Sprite (used internally to update link between sprite)
+ *  \param data
+ *      this is a free field for user data, use it for whatever you want (flags, pointer...)
+ *  \param prev
+ *      pointer on previous Sprite in list
+ *  \param next
+ *      pointer on next Sprite in list
+ *
+ *  Used to manage an active sprite in game condition.
+ */
+typedef struct _Sprite
+{
+    u16 status;
+    u16 visibility;
+    const SpriteDefinition* definition;
+    Animation* animation;
+    AnimationFrame* frame;
+    s16 animInd;
+    s16 frameInd;
+    s16 seqInd;
+    u16 timer;
+    s16 x;
+    s16 y;
+    s16 depth;
+    u16 attribut;
+    u16 VDPSpriteIndex;
+    u16 frameNumSprite;
+    VDPSprite* lastVDPSprite;
+    u32 data;
+    struct _Sprite* prev;
+    struct _Sprite* next;
+} Sprite;
+
+
+/**
+ *  \brief
+ *      Initialize the Sprite engine with default parameters.
+ *
+ *      Initialize the sprite engine using default parameters:<br>
+ *      80 sprites, 384 tiles reserved in VRAM and 256 tiles in memory for the unpack buffer.<br>
+ *      This also initialize the hardware sprite allocation system.
+ *
+ *  \see SPR_initEx()
+ *  \see SPR_end()
+ */
+void SPR_init();
+/**
+ *  \brief
+ *      Init the Sprite engine with specified advanced parameters (max sprite, VRAM allocation size and unpacking buffer size).
+ *
+ *  \param maxSprite
+ *      Maximum number of sprite the Sprite Engine can handle, higher value requires more memory (maximum accepted = <i>127</i>).<br>
+ *      If set to 0 the default value is used (40 sprites)
+ *  \param vramSize
+ *      size (in tile) of the VRAM region for the automatic VRAM tile allocation.<br>
+ *      If set to 0 the default size is used (384 tiles)
+ *  \param unpackBufferSize
+ *      size of the buffer for unpacking sprite tilesets.<br>
+ *      the buffer should be big enough to contains all unpacked tileset ready to be send to VRAM.<br>
+ *      If set to 0 the default size is used (256 tiles)
+ *
+ *      Initialize the sprite engine.<br>
+ *      This allocates a VRAM region for sprite tiles, memory for tileset unpacking and initialize
+ *      hardware sprite allocation system.
+ *
+ *  \see SPR_init()
+ *  \see SPR_end()
+ */
+void SPR_initEx(u16 maxSprite, u16 vramSize, u16 unpackBufferSize);
+/**
+ *  \brief
+ *      End the Sprite engine.
+ *
+ *      End the sprite engine and release attached resources.<br>
+ *      This releases the allocated VRAM region, memory for unpacking and hardware sprite.
+ */
+void SPR_end();
+/**
+ *  \brief
+ *      FALSE if sprite cache engine is not initialized, TRUE otherwise.
+ */
+bool SPR_isInitialized();
+
+/**
+ *  \brief
+ *      Reset the Sprite engine.<br>
+ *
+ *      This method releases all allocated sprites and their resources.
+ */
+void SPR_reset();
+
+/**
+ *  \brief
+ *      Adds a new sprite with specified parameters and returns it.
+ *
+ *  \param spriteDef
+ *      the SpriteDefinition data to assign to this sprite.
+ *  \param x
+ *      default X position.
+ *  \param y
+ *      default Y position.
+ *  \param attribut
+ *      sprite attribut (see TILE_ATTR() macro).
+ *  \param spriteIndex
+ *      index of the first sprite in the VDP sprite table used to display this Sprite (should be in [1..79] range.<br>
+ *      IMPORTANT: this value is used only if you use manual VDP Sprite allocation (see the <i>flags</i> parameter).<br>
+ *  \param flags
+ *      specific settings for this sprite:<br>
+ *      #SPR_FLAG_AUTO_VISIBILITY = Enable automatic sprite visibility calculation (you can also use SPR_setVisibility(..) method).<br>
+ *      #SPR_FLAG_FAST_AUTO_VISIBILITY = Enable fast computation for the automatic visibility calculation (disabled by default)<br>
+ *          If you set this flag the automatic visibility calculation will be done globally for the (meta) sprite and not per internal
+ *          hardware sprite. This result in faster visibility computation at the expense of some waste of hardware sprite.
+ *          You can set the automatic visibility computation by using SPR_setVisibility(..) method.<br>
+ *      #SPR_FLAG_AUTO_VRAM_ALLOC = Enable automatic VRAM allocation (enabled by default)<br>
+ *          If you don't set this flag you will have to manually define VRAM tile index position for this sprite with the <i>attribut</i> parameter or by using the #SPR_setVRAMTileIndex(..) method<br>
+ *      #SPR_FLAG_AUTO_SPRITE_ALLOC = Enable automatic hardware/VDP sprite allocation (enabled by default)<br>
+ *          If you don't set this flag you will have to manually define the hardware sprite table index to reserve with the <i>spriteIndex</i> parameter or by using the #SPR_setSpriteTableIndex(..) method<br>
+ *      #SPR_FLAG_AUTO_TILE_UPLOAD = Enable automatic upload of sprite tiles data into VRAM (enabled by default)<br>
+ *          If you don't set this flag you will have to manually upload tiles data of sprite into the VRAM.<br>
+ *      <br>
+ *      It's recommended to use the following default settings:<br>
+ *      SPR_FLAG_AUTO_VISIBILITY | SPR_FLAG_AUTO_VRAM_ALLOC | SPR_FLAG_AUTO_SPRITE_ALLOC | SPR_FLAG_AUTO_TILE_UPLOAD<br>
+ *  \return the new sprite or <i>NULL</i> if the operation failed (some logs can be generated in the KMod console in this case)
+ *
+ *      By default the sprite uses the provided flags setting for automatic resources allocation and sprite visibility computation.<br>
+ *      If auto visibility is not enabled then sprite is considered as not visible by default (see SPR_setVisibility(..) method).<br>
+ *      You can release all sprite resources by using SPR_releaseSprite(..) or SPR_reset(..).<br>
+ *      IMPORTANT NOTE: sprite allocation can fail (return NULL) when you are using auto VRAM allocation (SPR_FLAG_AUTO_VRAM_ALLOC) even if there is enough VRAM available,<br>
+ *      this can happen because of the VRAM fragmentation. You can use #SPR_addSpriteExSafe(..) method instead so it take care about VRAM fragmentation.
+ *
+ *  \see SPR_addSprite(..)
+ *  \see SPR_addSpriteExSafe(..)
+ *  \see SPR_releaseSprite(..)
+ */
+Sprite* SPR_addSpriteEx(const SpriteDefinition* spriteDef, s16 x, s16 y, u16 attribut, u16 spriteIndex, u16 flags);
+/**
+ *  \brief
+ *      Adds a new sprite with auto resource allocation enabled and returns it.
+ *
+ *  \param spriteDef
+ *      the SpriteDefinition data to assign to this sprite.
+ *  \param x
+ *      default X position.
+ *  \param y
+ *      default Y position.
+ *  \param attribut
+ *      sprite attribut (see TILE_ATTR() macro).
+ *  \return the new sprite or <i>NULL</i> if the operation failed (some logs can be generated in the KMod console in this case)
+ *
+ *      By default the sprite uses automatic resources allocation (VRAM and hardware sprite) and visibility is set to ON.<br>
+ *      You can change these defaults settings later by calling SPR_setVRAMTileIndex(..), SPR_setSpriteTableIndex(..), SPR_setAutoTileUpload(..) and SPR_setVisibility(..) methods.<br>
+ *      You can release all sprite resources by using SPR_releaseSprite(..) or SPR_reset(..).<br>
+ *      IMPORTANT NOTE: sprite allocation can fail (return NULL) because of automatic VRAM allocation even if there is enough VRAM available,
+ *      this can happen because of the VRAM fragmentation.<br> You can use #SPR_addSpriteSafe(..) method instead so it take care about VRAM fragmentation.
+ *
+ *  \see SPR_addSpriteEx(..)
+ *  \see SPR_addSpriteSafe(..)
+ *  \see SPR_releaseSprite(..)
+ */
+Sprite* SPR_addSprite(const SpriteDefinition* spriteDef, s16 x, s16 y, u16 attribut);
+/**
+ *  \brief
+ *      Adds a new sprite with specified parameters and returns it.
+ *
+ *  \param spriteDef
+ *      the SpriteDefinition data to assign to this sprite.
+ *  \param x
+ *      default X position.
+ *  \param y
+ *      default Y position.
+ *  \param attribut
+ *      sprite attribut (see TILE_ATTR() macro).
+ *  \param spriteIndex
+ *      index of the first sprite in the VDP sprite table used to display this Sprite (should be > 0 and < 128).<br>
+ *      IMPORTANT: this value is used only if you use manual VDP Sprite allocation (see the <i>flags</i> parameter).<br>
+ *  \param flags
+ *      specific settings for this sprite:<br>
+ *      #SPR_FLAG_AUTO_VISIBILITY = Enable automatic sprite visibility calculation (you can also use SPR_setVisibility(..) method).<br>
+ *      #SPR_FLAG_FAST_AUTO_VISIBILITY = Enable fast computation for the automatic visibility calculation (disabled by default)<br>
+ *          If you set this flag the automatic visibility calculation will be done globally for the (meta) sprite and not per internal
+ *          hardware sprite. This result in faster visibility computation at the expense of some waste of hardware sprite.
+ *          You can set the automatic visibility computation by using SPR_setVisibility(..) method.<br>
+ *      #SPR_FLAG_AUTO_VRAM_ALLOC = Enable automatic VRAM allocation (enabled by default)<br>
+ *          If you don't set this flag you will have to manually define VRAM tile index position for this sprite with the <i>attribut</i> parameter or by using the #SPR_setVRAMTileIndex(..) method<br>
+ *      #SPR_FLAG_AUTO_SPRITE_ALLOC = Enable automatic hardware/VDP sprite allocation (enabled by default)<br>
+ *          If you don't set this flag you will have to manually define the hardware sprite table index to reserve with the <i>spriteIndex</i> parameter or by using the #SPR_setSpriteTableIndex(..) method<br>
+ *      #SPR_FLAG_AUTO_TILE_UPLOAD = Enable automatic upload of sprite tiles data into VRAM (enabled by default)<br>
+ *          If you don't set this flag you will have to manually upload tiles data of sprite into the VRAM.<br>
+ *      <br>
+ *      It's recommended to use the following default settings:<br>
+ *      SPR_FLAG_AUTO_VISIBILITY | SPR_FLAG_AUTO_VRAM_ALLOC | SPR_FLAG_AUTO_SPRITE_ALLOC | SPR_FLAG_AUTO_TILE_UPLOAD<br>
+ *  \return the new sprite or <i>NULL</i> if the operation failed (some logs can be generated in the KMod console in this case)
+ *
+ *      By default the sprite uses the provided flags setting for automatic resources allocation and sprite visibility computation.<br>
+ *      If auto visibility is not enabled then sprite is considered as not visible by default (see SPR_setVisibility(..) method).<br>
+ *      You can release all sprite resources by using SPR_releaseSprite(..) or SPR_reset(..).
+ *
+ *  \see SPR_addSpriteSafe(..)
+ *  \see SPR_addSpriteEx(..)
+ *  \see SPR_releaseSprite(..)
+ */
+Sprite* SPR_addSpriteExSafe(const SpriteDefinition* spriteDef, s16 x, s16 y, u16 attribut, u16 spriteIndex, u16 flags);
+/**
+ *  \brief
+ *      Adds a new sprite with auto resource allocation enabled and returns it.
+ *
+ *  \param spriteDef
+ *      the SpriteDefinition data to assign to this sprite.
+ *  \param x
+ *      default X position.
+ *  \param y
+ *      default Y position.
+ *  \param attribut
+ *      sprite attribut (see TILE_ATTR() macro).
+ *  \return the new sprite or <i>NULL</i> if the operation failed (some logs can be generated in the KMod console in this case)
+ *
+ *      By default the sprite uses automatic resources allocation (VRAM and hardware sprite) and visibility is set to ON.<br>
+ *      You can change these defaults settings later by calling SPR_setVRAMTileIndex(..), SPR_setSpriteTableIndex(..), SPR_setAutoTileUpload(..) and SPR_setVisibility(..) methods.<br>
+ *      You can release all sprite resources by using SPR_releaseSprite(..) or SPR_reset(..).<
+ *
+ *  \see SPR_addSpriteSafeEx(..)
+ *  \see SPR_addSprite(..)
+ *  \see SPR_releaseSprite(..)
+ */
+Sprite* SPR_addSpriteSafe(const SpriteDefinition* spriteDef, s16 x, s16 y, u16 attribut);
+
+/**
+ *  \brief
+ *      Release the specified sprite (no more visible and release its resources).
+ *
+ *  \param sprite
+ *      Sprite to release
+ *
+ *      This method release resources for the specified Sprite object and remove it from the screen at next SPR_update() call.
+ *
+ *  \see SPR_releasesSprite(..)
+ */
+void SPR_releaseSprite(Sprite* sprite);
+/**
+ *  \brief
+ *      Returns the number of active sprite (number of sprite added with SPR_addSprite(..) or SPR_addSpriteEx(..) methods).
+ */
+u16 SPR_getNumActiveSprite();
+/**
+ *  \brief
+ *      Defragment allocated VRAM for sprites, that can help when sprite allocation fail (SPR_addSprite(..) or SPR_addSpriteEx(..) return <i>NULL</i>).
+ */
+void SPR_defragVRAM();
+
+/**
+ *  \brief
+ *      Set the Sprite Definition.
+ *
+ *  \param sprite
+ *      Sprite to set definition for.
+ *  \param spriteDef
+ *      the SpriteDefinition data to assign to this sprite.
+ *
+ *   Set the Sprite Definition for this sprite.<br>
+ *   By default the first frame of the first animation from Sprite Definition is loaded.
+ *
+ *  \return FALSE if auto resource allocation failed, TRUE otherwise.
+ */
+bool SPR_setDefinition(Sprite* sprite, const SpriteDefinition* spriteDef);
+/**
+ *  \brief
+ *      Set sprite position.
+ *
+ *  \param sprite
+ *      Sprite to set position for
+ *  \param x
+ *      X position
+ *  \param y
+ *      Y position
+ */
+void SPR_setPosition(Sprite* sprite, s16 x, s16 y);
+/**
+ *  \brief
+ *      Set sprite Horizontal Flip attribut.
+ *
+ *  \param sprite
+ *      Sprite to set attribut for
+ *  \param value
+ *      The horizontal flip attribut value (TRUE or FALSE)
+ */
+void SPR_setHFlip(Sprite* sprite, u16 value);
+/**
+ *  \brief
+ *      Set sprite Vertical Flip attribut.
+ *
+ *  \param sprite
+ *      Sprite to set attribut for
+ *  \param value
+ *      The vertical flip attribut value (TRUE or FALSE)
+ */
+void SPR_setVFlip(Sprite* sprite, u16 value);
+/**
+ *  \brief
+ *      Set sprite Palette index to use.
+ *
+ *  \param sprite
+ *      Sprite to set attribut for
+ *  \param value
+ *      The palette index to use for this sprite (PAL0, PAL1, PAL2 or PAL3)
+ */
+void SPR_setPalette(Sprite* sprite, u16 value);
+/**
+ *  \brief
+ *      Set sprite Priority attribut.
+ *
+ *  \param sprite
+ *      Sprite to set attribut for
+ *  \param value
+ *      The priority attribut value (TRUE or FALSE)
+ */
+void SPR_setPriorityAttribut(Sprite* sprite, u16 value);
+/**
+ *  \brief
+ *      Set sprite depth (for sprite display ordering)
+ *
+ *  \param sprite
+ *      Sprite to set depth for
+ *  \param value
+ *      The depth value (SPR_MIN_DEPTH to set always on top)
+ *
+ *  Sprite having lower depth are display in front of sprite with higher depth.<br>
+ *  The sprite is *immediately* sorted when its depth value is changed.
+ */
+void SPR_setDepth(Sprite* sprite, s16 value);
+/**
+ *  \brief
+ *      Same as #SPR_setDepth(..)
+ */
+void SPR_setZ(Sprite* sprite, s16 value);
+/**
+ *  \deprecated Use SPR_setDepth(SPR_MIN_DEPTH) instead
+ */
+void SPR_setAlwaysOnTop(Sprite* sprite, u16 value);
+/**
+ *  \brief
+ *      Set current sprite animation and frame.
+ *
+ *  \param sprite
+ *      Sprite to set animation and frame for
+ *  \param anim
+ *      animation index to set
+ *  \param frame
+ *      frame index to set
+ */
+void SPR_setAnimAndFrame(Sprite* sprite, s16 anim, s16 frame);
+/**
+ *  \brief
+ *      Set current sprite animation.
+ *
+ *  \param sprite
+ *      Sprite to set animation for
+ *  \param anim
+ *      animation index to set.
+ */
+void SPR_setAnim(Sprite* sprite, s16 anim);
+/**
+ *  \brief
+ *      Set current sprite frame.
+ *
+ *  \param sprite
+ *      Sprite to set frame for
+ *  \param frame
+ *      frame index to set.
+ */
+void SPR_setFrame(Sprite* sprite, s16 frame);
+/**
+ *  \brief
+ *      Pass to the next sprite frame.
+ *
+ *  \param sprite
+ *      Sprite to pass to next frame for
+ */
+void SPR_nextFrame(Sprite* sprite);
+
+/**
+ *  \brief
+ *      Set the VRAM tile position reserved for this sprite.
+ *
+ *  \param sprite
+ *      Sprite to set the VRAM tile position for
+ *  \param value
+ *      the tile position in VRAM where we will upload the sprite tiles data.<br>
+ *      Use <b>-1</b> for auto allocation.<br>
+ *  \return FALSE if auto allocation failed (can happen only if sprite is currently active), TRUE otherwise
+ *
+ *  By default the Sprite Engine auto allocate VRAM for sprites tiles but you can force
+ *  manual allocation and fix the sprite tiles position in VRAM with this method.
+ */
+bool SPR_setVRAMTileIndex(Sprite* sprite, s16 value);
+/**
+ *  \brief
+ *      Set the VDP sprite index to use for this sprite.
+ *
+ *  \param sprite
+ *      Sprite to set the VDP Sprite index for
+ *  \param value
+ *      the index of the first sprite in the VDP sprite table used to display this Sprite (should be > 0 and < 128).<br>
+ *      Use <b>-1</b> for auto allocation.<br>
+ *  \return FALSE if auto allocation failed (can happen only if sprite is currently active), TRUE otherwise
+ *
+ *  By default the Sprite Engine auto allocate VDP sprite but you can force
+ *  manual allocation and fix the index of the first VDP sprite to use with this method.<br>
+ *  If you set the index manually you need to ensure you have enough available contiguous VDP sprites at this
+ *  index so it can fit the current sprite requirement in VDP sprite.
+ *  <b>WARNING: you cannot use sprite 0 as it is internally reserved.</b>
+ */
+bool SPR_setSpriteTableIndex(Sprite* sprite, s16 value);
+/**
+ *  \brief
+ *      Enable/disable the automatic upload of sprite tiles data into VRAM.
+ *
+ *  \param sprite
+ *      Sprite we want to enable/disable auto tile upload for
+ *  \param value
+ *      TRUE to enable the automatic upload of sprite tiles data into VRAM.<br>
+ *      FALSE to disable it (mean you have to handle that on your own).<br>
+ */
+void SPR_setAutoTileUpload(Sprite* sprite, u16 value);
+/**
+ *  \brief
+ *      Set the <i>visibility</i> state for this sprite.
+ *
+ *  \param sprite
+ *      Sprite to set the <i>visibility</i> information
+ *  \param value
+ *      Visibility value to set.<br>
+ *      SpriteVisibility.VISIBLE       = sprite is visible<br>
+ *      SpriteVisibility.HIDDEN        = sprite is not visible<br>
+ *      SpriteVisibility.AUTO_FAST     = visibility is automatically computed from sprite position (global visibility)<br>
+ *      SpriteVisibility.AUTO_SLOW     = visibility is automatically computed from sprite position (per hardware sprite visibility)<br>
+ */
+void SPR_setVisibility(Sprite* sprite, SpriteVisibility value);
+/**
+ *  \deprecated Use #SPR_setVisibility(..) method instead.
+ */
+void SPR_setAlwaysVisible(Sprite* sprite, u16 value);
+/**
+ *  \deprecated Use #SPR_setVisibility(..) method instead.
+ */
+void SPR_setNeverVisible(Sprite* sprite, u16 value);
+/**
+ *  \brief
+ *      Update the internal <i>visibility</i> state for this sprite (when AUTO visibility is enabled).<br>
+ *
+ *  \param sprite
+ *      Sprite to compute <i>visibility</i> state
+ *  \return TRUE if sprite is visible, FALSE otherwise
+ *
+ *  This method computes the visibility state for the specified sprite if the AUTO visibility is enabled (see SPR_setVisibility(..) method).<br>
+ *  Note that sprite visibility is automatically computed when you call SPR_update() so you need to use this method
+ *  only if you want to know if the sprite is visible or not before the next SPR_update() call.
+ *
+ *  \see SPR_setVisibility(..)
+ */
+bool SPR_computeVisibility(Sprite* sprite);
+
+// /**
+// *  \brief
+// *      Test if specified sprites are in collision.
+// *
+// *  \param sprite1
+// *      first sprite.
+// *  \param sprite2
+// *      second sprite.
+// *  \return
+// *      TRUE if sprite1 and sprite2 are in collision, FALSE otherwise.
+// */
+//u16 SPR_testCollision(Sprite* sprite1, Sprite* sprite2);
+
+/**
+ *  \brief
+ *      Clear all displayed sprites.
+ *
+ *  This method allow to quickly hide all sprites (without releasing their resources).<br>
+ *  Sprites can be displayed again just by calling SPR_update().
+ */
+void SPR_clear();
+/**
+ *  \brief
+ *      Update and display the active list of sprite.
+ *
+ *  This actually updates all internal active sprites states and prepare the sprite list
+ *  cache to send it to the hardware (VDP) at Vint.
+ *
+ *  \see #SPR_addSprite(..)
+ */
+void SPR_update();
+
+/**
+ *  \brief
+ *      Log the profil informations (when enabled) in the KMod message window.
+ */
+void SPR_logProfil();
+/**
+ *  \brief
+ *      Log the sprites informations (when enabled) in the KMod message window.
+ */
+void SPR_logSprites();
+
+
+#endif // _SPRITE_ENG_H_