package org.sgdk.resourcemanager.ui;

import java.awt.Dimension;
import java.awt.GridBagConstraints;
import java.awt.GridBagLayout;
import java.awt.Rectangle;
import java.awt.Toolkit;
import java.awt.event.WindowAdapter;
import java.awt.event.WindowEvent;
import java.io.IOException;

import javax.swing.JFrame;
import javax.swing.JOptionPane;

import org.sgdk.resourcemanager.ui.menubar.ResourceManagerMenuBar;
import org.sgdk.resourcemanager.ui.panels.components.ComponentsContainerPanel;
import org.sgdk.resourcemanager.ui.panels.console.ConsolePanel;
import org.sgdk.resourcemanager.ui.panels.preview.PreviewContainerPanel;
import org.sgdk.resourcemanager.ui.panels.properties.PropertiesContainerPanel;
import org.sgdk.resourcemanager.ui.panels.projectexplorer.ProjectExplorerPanel;

public class ResourceManagerFrame extends JFrame {

	/**
	 * 
	 */
	private static final long serialVersionUID = 1L;
	
	private static final int minimizeWidth = 800;
	private static final int minimizeHeight = 600;
	
	private ProjectExplorerPanel projectExplorer = null;
	private PreviewContainerPanel previewContainerPanel = null;
	private ConsolePanel consolePanel = null;
	private PropertiesContainerPanel propertiesContainerPanel = null;
	private ComponentsContainerPanel componentsContainerPanel = null;
	
	public ResourceManagerFrame(String workingDirectory) throws IOException {
		super("SGDK Resource Manager");
		
		
		Dimension screenSize = Toolkit.getDefaultToolkit().getScreenSize();
		int screenWidth = new Long(Math.round(screenSize.getWidth())).intValue();
		int screenHeight = new Long(Math.round(screenSize.getHeight())).intValue();
		
		setBounds(new Rectangle(screenWidth/2 - minimizeWidth/2, screenHeight/2 - minimizeHeight/2, minimizeWidth, minimizeHeight));
		setMaximizedBounds(new Rectangle(0, 0, screenWidth, screenHeight));
		
		setMenuBar(new ResourceManagerMenuBar(this));
		
		consolePanel = new ConsolePanel(this);
		projectExplorer = new ProjectExplorerPanel(this, workingDirectory);
		
		setLayout(new GridBagLayout());
		GridBagConstraints c = new GridBagConstraints();
		c.fill = GridBagConstraints.BOTH;
		
		c.weightx = 1d/6d;
		c.weighty = 1.0;		
		c.gridx = 0;
		c.gridy = 0;
		c.gridwidth = 1;
		c.gridheight = GridBagConstraints.REMAINDER;
		add(projectExplorer, c);
		
		c.weightx = 1d/2d;
		c.weighty = 4d/5d;
		c.gridx = 1;
		c.gridy = 0;
		c.gridwidth = 3;
		c.gridheight = 4;
		previewContainerPanel = new PreviewContainerPanel(this);
		add(previewContainerPanel, c);
		
		c.weightx = 1d/2d;
		c.weighty = 1d/5d;
		c.gridx = 1;
		c.gridy = 4;
		c.gridwidth = 3;
		c.gridheight = GridBagConstraints.REMAINDER;
		add(consolePanel, c);
		
		c.weightx = 1d/6d;
		c.weighty = 1.0;	
		c.gridx = 4;
		c.gridy = 0;
		c.gridwidth = 1;
		c.gridheight = GridBagConstraints.REMAINDER;
		propertiesContainerPanel = new PropertiesContainerPanel(this);
		add(propertiesContainerPanel, c);
		
		c.weightx = 1d/6d;
		c.weighty = 1.0;	
		c.gridx = 5;
		c.gridy = 0;
		c.gridwidth = 1;
		c.gridheight = GridBagConstraints.REMAINDER;
		componentsContainerPanel = new ComponentsContainerPanel(this);
		add(componentsContainerPanel, c);
		
		setDefaultCloseOperation(JFrame.DO_NOTHING_ON_CLOSE);
		addWindowListener(new WindowAdapter(){
            public void windowClosing(WindowEvent e){
<<<<<<< HEAD
                int i=JOptionPane.showConfirmDialog(null, "Seguro que quiere salir?");
                if(i==0) {
                	projectExplorer.getProjectExplorerTree().saveProjects();
                	
                	Thread t = new Thread(new Runnable() {						
						@Override
						public void run() {
							try {
								Thread.sleep(1500);
							} catch (InterruptedException e1) {
							}
							System.exit(0);//cierra aplicacion							
						}
					});
                	t.start();
=======
                int i=JOptionPane.showConfirmDialog(null, "Do you want save the projects?");
                if(i < 2) {
                	if(i == 0) {                		
                		projectExplorer.getProjectExplorerTree().saveProjects();
                	}
                	System.exit(0);//cierra aplicacion
>>>>>>> 4b3c2f41
                }
            }
        });
		
		setVisible(true);
	}

	public ProjectExplorerPanel getProjectExplorer() {
		return projectExplorer;
	}

	public void setProjectExplorer(ProjectExplorerPanel projectExplorer) {
		this.projectExplorer = projectExplorer;
	}

	public PreviewContainerPanel getPreviewContainerPanel() {
		return previewContainerPanel;
	}

	public void setPreviewContainerPanel(PreviewContainerPanel previewContainerPanel) {
		this.previewContainerPanel = previewContainerPanel;
	}

	public ConsolePanel getConsolePanel() {
		return consolePanel;
	}

	public void setConsolePanel(ConsolePanel consolePanel) {
		this.consolePanel = consolePanel;
	}

	public PropertiesContainerPanel getPropertiesContainerPanel() {
		return propertiesContainerPanel;
	}

	public void setPropertiesContainerPanel(PropertiesContainerPanel propertiesContainerPanel) {
		this.propertiesContainerPanel = propertiesContainerPanel;
	}

	public ComponentsContainerPanel getComponentsContainerPanel() {
		return componentsContainerPanel;
	}

	public void setComponentsContainerPanel(ComponentsContainerPanel componentsContainerPanel) {
		this.componentsContainerPanel = componentsContainerPanel;
	}	
	
}<|MERGE_RESOLUTION|>--- conflicted
+++ resolved
@@ -48,9 +48,6 @@
 		
 		setMenuBar(new ResourceManagerMenuBar(this));
 		
-		consolePanel = new ConsolePanel(this);
-		projectExplorer = new ProjectExplorerPanel(this, workingDirectory);
-		
 		setLayout(new GridBagLayout());
 		GridBagConstraints c = new GridBagConstraints();
 		c.fill = GridBagConstraints.BOTH;
@@ -61,6 +58,7 @@
 		c.gridy = 0;
 		c.gridwidth = 1;
 		c.gridheight = GridBagConstraints.REMAINDER;
+		projectExplorer = new ProjectExplorerPanel(this, workingDirectory);
 		add(projectExplorer, c);
 		
 		c.weightx = 1d/2d;
@@ -78,6 +76,7 @@
 		c.gridy = 4;
 		c.gridwidth = 3;
 		c.gridheight = GridBagConstraints.REMAINDER;
+		consolePanel = new ConsolePanel(this);
 		add(consolePanel, c);
 		
 		c.weightx = 1d/6d;
@@ -101,11 +100,11 @@
 		setDefaultCloseOperation(JFrame.DO_NOTHING_ON_CLOSE);
 		addWindowListener(new WindowAdapter(){
             public void windowClosing(WindowEvent e){
-<<<<<<< HEAD
-                int i=JOptionPane.showConfirmDialog(null, "Seguro que quiere salir?");
-                if(i==0) {
-                	projectExplorer.getProjectExplorerTree().saveProjects();
-                	
+                int i=JOptionPane.showConfirmDialog(null, "Do you want save the projects?");
+                if(i < 2) {
+                	if(i == 0) {                		
+                		projectExplorer.getProjectExplorerTree().saveProjects();
+                	}
                 	Thread t = new Thread(new Runnable() {						
 						@Override
 						public void run() {
@@ -117,14 +116,6 @@
 						}
 					});
                 	t.start();
-=======
-                int i=JOptionPane.showConfirmDialog(null, "Do you want save the projects?");
-                if(i < 2) {
-                	if(i == 0) {                		
-                		projectExplorer.getProjectExplorerTree().saveProjects();
-                	}
-                	System.exit(0);//cierra aplicacion
->>>>>>> 4b3c2f41
                 }
             }
         });
